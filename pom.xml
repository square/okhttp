--- conflicted
+++ resolved
@@ -50,19 +50,6 @@
 
     <!-- Compilation -->
     <airlift.version>0.8</airlift.version>
-<<<<<<< HEAD
-    <!-- ALPN library targeted to Java 7 -->
-    <alpn.jdk7.version>7.1.2.v20141202</alpn.jdk7.version>
-    <android.version>4.1.1.4</android.version>
-    <apache.http.version>4.2.6</apache.http.version>
-    <bouncycastle.version>1.60</bouncycastle.version>
-    <guava.version>16.0</guava.version>
-    <java.version>1.7</java.version>
-    <moshi.version>1.6.0</moshi.version>
-    <jnr-unixsocket.version>0.20</jnr-unixsocket.version>
-    <okio.version>1.15.0</okio.version>
-    <conscrypt.version>1.3.0</conscrypt.version>
-=======
     <android.version>4.1.1.4</android.version>
     <animal.sniffer.version>1.17</animal.sniffer.version>
     <apache.http.version>4.5.6</apache.http.version>
@@ -73,7 +60,6 @@
     <jnr-unixsocket.version>0.21</jnr-unixsocket.version>
     <okio.version>1.17.2</okio.version>
     <conscrypt.version>1.4.2</conscrypt.version>
->>>>>>> 2f4b9005
 
     <!-- Test Dependencies -->
     <junit.version>4.12</junit.version>
@@ -235,11 +221,7 @@
         <plugin>
           <groupId>org.apache.maven.plugins</groupId>
           <artifactId>maven-surefire-plugin</artifactId>
-<<<<<<< HEAD
-          <version>2.22.0</version>
-=======
           <version>2.22.1</version>
->>>>>>> 2f4b9005
           <configuration>
             <systemPropertyVariables>
               <okhttp.platform>${okhttp.platform}</okhttp.platform>
@@ -261,11 +243,7 @@
             <dependency>
               <groupId>org.apache.maven.surefire</groupId>
               <artifactId>surefire-junit47</artifactId>
-<<<<<<< HEAD
-              <version>2.22.0</version>
-=======
               <version>2.22.1</version>
->>>>>>> 2f4b9005
             </dependency>
           </dependencies>
         </plugin>
@@ -274,7 +252,6 @@
           <groupId>org.apache.maven.plugins</groupId>
           <artifactId>maven-javadoc-plugin</artifactId>
           <version>3.0.1</version>
-<<<<<<< HEAD
         </plugin>
 
         <plugin>
@@ -335,8 +312,6 @@
           <groupId>org.codehaus.mojo</groupId>
           <artifactId>animal-sniffer-maven-plugin</artifactId>
           <version>1.17</version>
-=======
->>>>>>> 2f4b9005
         </plugin>
       </plugins>
     </pluginManagement>
@@ -367,11 +342,7 @@
       <plugin>
         <groupId>org.apache.maven.plugins</groupId>
         <artifactId>maven-release-plugin</artifactId>
-<<<<<<< HEAD
-        <version>2.5.2</version>
-=======
         <version>2.5.3</version>
->>>>>>> 2f4b9005
         <dependencies>
           <dependency>
             <groupId>org.apache.maven.scm</groupId>
@@ -392,11 +363,7 @@
           <dependency>
             <groupId>com.puppycrawl.tools</groupId>
             <artifactId>checkstyle</artifactId>
-<<<<<<< HEAD
-            <version>8.12</version>
-=======
             <version>8.15</version>
->>>>>>> 2f4b9005
           </dependency>
         </dependencies>
         <configuration>
@@ -453,7 +420,6 @@
 
   <profiles>
     <profile>
-<<<<<<< HEAD
       <id>sonatype-oss-release</id>
       <build>
         <plugins>
@@ -533,8 +499,6 @@
       </build>
     </profile>
     <profile>
-=======
->>>>>>> 2f4b9005
       <id>alpn-when-jdk8</id>
       <activation>
         <jdk>1.8</jdk>
