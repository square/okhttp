/*
 * Copyright (C) 2012 Square, Inc.
 *
 * Licensed under the Apache License, Version 2.0 (the "License");
 * you may not use this file except in compliance with the License.
 * You may obtain a copy of the License at
 *
 *      http://www.apache.org/licenses/LICENSE-2.0
 *
 * Unless required by applicable law or agreed to in writing, software
 * distributed under the License is distributed on an "AS IS" BASIS,
 * WITHOUT WARRANTIES OR CONDITIONS OF ANY KIND, either express or implied.
 * See the License for the specific language governing permissions and
 * limitations under the License.
 */
package okhttp3.internal.connection

import assertk.assertThat
import assertk.assertions.containsExactly
import assertk.assertions.isEqualTo
import assertk.assertions.isFalse
import assertk.assertions.isSameInstanceAs
import assertk.assertions.isTrue
import java.io.IOException
import java.net.InetAddress
import java.net.InetSocketAddress
import java.net.Proxy
import java.net.ProxySelector
import java.net.SocketAddress
import java.net.URI
import java.net.UnknownHostException
import kotlin.test.assertFailsWith
import okhttp3.Address
import okhttp3.FakeDns
import okhttp3.OkHttpClientTestRule
import okhttp3.Request
import okhttp3.Route
import okhttp3.TestValueFactory
import okhttp3.internal.connection.RouteSelector.Companion.socketHost
import okhttp3.internal.http.RecordingProxySelector
import okhttp3.testing.PlatformRule
import org.junit.jupiter.api.AfterEach
import org.junit.jupiter.api.BeforeEach
import org.junit.jupiter.api.Test
import org.junit.jupiter.api.extension.RegisterExtension

class RouteSelectorTest {
  @RegisterExtension
  val platform = PlatformRule()

  @RegisterExtension
  val clientTestRule = OkHttpClientTestRule()

  private val dns = FakeDns()
  private val proxySelector = RecordingProxySelector()
  private val uriHost = "hosta"
  private val uriPort = 1003
  private val factory =
    TestValueFactory().apply {
      this.dns = this@RouteSelectorTest.dns
      this.proxySelector = this@RouteSelectorTest.proxySelector
      this.uriHost = this@RouteSelectorTest.uriHost
      this.uriPort = this@RouteSelectorTest.uriPort
    }

  private lateinit var call: RealCall
  private val routeDatabase = RouteDatabase()

  @BeforeEach fun setUp() {
    call =
      clientTestRule.newClient().newCall(
        Request
          .Builder()
          .url("https://$uriHost:$uriPort/")
          .build(),
      ) as RealCall
  }

  @AfterEach fun tearDown() {
    factory.close()
  }

  @Test fun singleRoute() {
    val address = factory.newAddress()
    val routeSelector = newRouteSelector(address)
    assertThat(routeSelector.hasNext()).isTrue()
    dns[uriHost] = dns.allocate(1)
    val selection = routeSelector.next()
    assertRoute(selection.next(), address, Proxy.NO_PROXY, dns.lookup(uriHost, 0), uriPort)
    dns.assertRequests(uriHost)
    assertThat(selection.hasNext()).isFalse()
    assertFailsWith<NoSuchElementException> {
      selection.next()
    }
    assertThat(routeSelector.hasNext()).isFalse()
    assertFailsWith<NoSuchElementException> {
      routeSelector.next()
    }
  }

  @Test fun singleRouteReturnsFailedRoute() {
    val address = factory.newAddress()
    var routeSelector = newRouteSelector(address)
    assertThat(routeSelector.hasNext()).isTrue()
    dns[uriHost] = dns.allocate(1)
    var selection = routeSelector.next()
    val route = selection.next()
    routeDatabase.failed(route)
    routeSelector = newRouteSelector(address)
    selection = routeSelector.next()
    assertRoute(selection.next(), address, Proxy.NO_PROXY, dns.lookup(uriHost, 0), uriPort)
    assertThat(selection.hasNext()).isFalse()
    assertFailsWith<NoSuchElementException> {
      selection.next()
    }
    assertThat(routeSelector.hasNext()).isFalse()
    assertFailsWith<NoSuchElementException> {
      routeSelector.next()
    }
  }

  @Test fun explicitProxyTriesThatProxysAddressesOnly() {
    val address =
      factory.newAddress(
        proxy = proxyA,
      )
    val routeSelector = newRouteSelector(address)
    assertThat(routeSelector.hasNext()).isTrue()
    dns[PROXY_A_HOST] = dns.allocate(2)
    val selection = routeSelector.next()
    assertRoute(selection.next(), address, proxyA, dns.lookup(PROXY_A_HOST, 0), PROXY_A_PORT)
    assertRoute(selection.next(), address, proxyA, dns.lookup(PROXY_A_HOST, 1), PROXY_A_PORT)
    assertThat(selection.hasNext()).isFalse()
    assertThat(routeSelector.hasNext()).isFalse()
    dns.assertRequests(PROXY_A_HOST)
    proxySelector.assertRequests() // No proxy selector requests!
  }

  @Test fun explicitDirectProxy() {
    val address =
      factory.newAddress(
        proxy = Proxy.NO_PROXY,
      )
    val routeSelector = newRouteSelector(address)
    assertThat(routeSelector.hasNext()).isTrue()
    dns[uriHost] = dns.allocate(2)
    val selection = routeSelector.next()
    assertRoute(selection.next(), address, Proxy.NO_PROXY, dns.lookup(uriHost, 0), uriPort)
    assertRoute(selection.next(), address, Proxy.NO_PROXY, dns.lookup(uriHost, 1), uriPort)
    assertThat(selection.hasNext()).isFalse()
    assertThat(routeSelector.hasNext()).isFalse()
    dns.assertRequests(uriHost)
    proxySelector.assertRequests() // No proxy selector requests!
  }

  /**
   * Don't call through to the proxy selector if we don't have a host name.
   * https://github.com/square/okhttp/issues/5770
   */
  @Test fun proxySelectorNotCalledForNullHost() {
    // The string '>' is okay in a hostname in HttpUrl, which does very light hostname validation.
    // It is not okay in URI, and so it's stripped and we get a URI with a null host.
    val bogusHostname = ">"
    val address =
      factory.newAddress(
        uriHost = bogusHostname,
        uriPort = uriPort,
      )
    val routeSelector = newRouteSelector(address)
    assertThat(routeSelector.hasNext()).isTrue()
    dns[bogusHostname] = dns.allocate(1)
    val selection = routeSelector.next()
    assertRoute(selection.next(), address, Proxy.NO_PROXY, dns.lookup(bogusHostname, 0), uriPort)
    assertThat(selection.hasNext()).isFalse()
    assertThat(routeSelector.hasNext()).isFalse()
    dns.assertRequests(bogusHostname)
    proxySelector.assertRequests() // No proxy selector requests!
  }

  @Test fun proxySelectorReturnsNull() {
    val nullProxySelector: ProxySelector =
      object : ProxySelector() {
        override fun select(uri: URI): List<Proxy>? {
          assertThat(uri.host).isEqualTo(uriHost)
          return null
        }

        override fun connectFailed(
          uri: URI,
          socketAddress: SocketAddress,
          e: IOException,
        ): Unit = throw AssertionError()
      }

    val address =
      factory.newAddress(
        proxySelector = nullProxySelector,
      )
    val routeSelector = newRouteSelector(address)
    assertThat(routeSelector.hasNext()).isTrue()
    dns[uriHost] = dns.allocate(1)
    val selection = routeSelector.next()
    assertRoute(selection.next(), address, Proxy.NO_PROXY, dns.lookup(uriHost, 0), uriPort)
    dns.assertRequests(uriHost)
    assertThat(selection.hasNext()).isFalse()
    assertThat(routeSelector.hasNext()).isFalse()
  }

  @Test fun proxySelectorReturnsNoProxies() {
    val address = factory.newAddress()
    val routeSelector = newRouteSelector(address)
    assertThat(routeSelector.hasNext()).isTrue()
    dns[uriHost] = dns.allocate(2)
    val selection = routeSelector.next()
    assertRoute(selection.next(), address, Proxy.NO_PROXY, dns.lookup(uriHost, 0), uriPort)
    assertRoute(selection.next(), address, Proxy.NO_PROXY, dns.lookup(uriHost, 1), uriPort)
    assertThat(selection.hasNext()).isFalse()
    assertThat(routeSelector.hasNext()).isFalse()
    dns.assertRequests(uriHost)
    proxySelector.assertRequests(address.url.toUri())
  }

  @Test fun proxySelectorReturnsMultipleProxies() {
    val address = factory.newAddress()
    proxySelector.proxies.add(proxyA)
    proxySelector.proxies.add(proxyB)
    val routeSelector = newRouteSelector(address)
    proxySelector.assertRequests(address.url.toUri())

    // First try the IP addresses of the first proxy, in sequence.
    assertThat(routeSelector.hasNext()).isTrue()
    dns[PROXY_A_HOST] = dns.allocate(2)
    val selection1 = routeSelector.next()
    assertRoute(selection1.next(), address, proxyA, dns.lookup(PROXY_A_HOST, 0), PROXY_A_PORT)
    assertRoute(selection1.next(), address, proxyA, dns.lookup(PROXY_A_HOST, 1), PROXY_A_PORT)
    dns.assertRequests(PROXY_A_HOST)
    assertThat(selection1.hasNext()).isFalse()

    // Next try the IP address of the second proxy.
    assertThat(routeSelector.hasNext()).isTrue()
    dns[PROXY_B_HOST] = dns.allocate(1)
    val selection2 = routeSelector.next()
    assertRoute(selection2.next(), address, proxyB, dns.lookup(PROXY_B_HOST, 0), PROXY_B_PORT)
    dns.assertRequests(PROXY_B_HOST)
    assertThat(selection2.hasNext()).isFalse()

    // No more proxies to try.
    assertThat(routeSelector.hasNext()).isFalse()
  }

  @Test fun proxySelectorDirectConnectionsAreSkipped() {
    val address = factory.newAddress()
    proxySelector.proxies.add(Proxy.NO_PROXY)
    val routeSelector = newRouteSelector(address)
    proxySelector.assertRequests(address.url.toUri())

    // Only the origin server will be attempted.
    assertThat(routeSelector.hasNext()).isTrue()
    dns[uriHost] = dns.allocate(1)
    val selection = routeSelector.next()
    assertRoute(selection.next(), address, Proxy.NO_PROXY, dns.lookup(uriHost, 0), uriPort)
    dns.assertRequests(uriHost)
    assertThat(selection.hasNext()).isFalse()
    assertThat(routeSelector.hasNext()).isFalse()
  }

  @Test fun proxyDnsFailureContinuesToNextProxy() {
    val address = factory.newAddress()
    proxySelector.proxies.add(proxyA)
    proxySelector.proxies.add(proxyB)
    proxySelector.proxies.add(proxyA)
    val routeSelector = newRouteSelector(address)
    proxySelector.assertRequests(address.url.toUri())
    assertThat(routeSelector.hasNext()).isTrue()
    dns[PROXY_A_HOST] = dns.allocate(1)
    val selection1 = routeSelector.next()
    assertRoute(selection1.next(), address, proxyA, dns.lookup(PROXY_A_HOST, 0), PROXY_A_PORT)
    dns.assertRequests(PROXY_A_HOST)
    assertThat(selection1.hasNext()).isFalse()
    assertThat(routeSelector.hasNext()).isTrue()
    dns.clear(PROXY_B_HOST)
    assertFailsWith<UnknownHostException> {
      routeSelector.next()
    }
    dns.assertRequests(PROXY_B_HOST)
    assertThat(routeSelector.hasNext()).isTrue()
    dns[PROXY_A_HOST] = dns.allocate(1)
    val selection2 = routeSelector.next()
    assertRoute(selection2.next(), address, proxyA, dns.lookup(PROXY_A_HOST, 0), PROXY_A_PORT)
    dns.assertRequests(PROXY_A_HOST)
    assertThat(selection2.hasNext()).isFalse()
    assertThat(routeSelector.hasNext()).isFalse()
  }

  @Test fun multipleProxiesMultipleInetAddressesMultipleConfigurations() {
    val address = factory.newHttpsAddress()
    proxySelector.proxies.add(proxyA)
    proxySelector.proxies.add(proxyB)
    val routeSelector = newRouteSelector(address)

    // Proxy A
    dns[PROXY_A_HOST] = dns.allocate(2)
    val selection1 = routeSelector.next()
    assertRoute(selection1.next(), address, proxyA, dns.lookup(PROXY_A_HOST, 0), PROXY_A_PORT)
    dns.assertRequests(PROXY_A_HOST)
    assertRoute(selection1.next(), address, proxyA, dns.lookup(PROXY_A_HOST, 1), PROXY_A_PORT)
    assertThat(selection1.hasNext()).isFalse()

    // Proxy B
    dns[PROXY_B_HOST] = dns.allocate(2)
    val selection2 = routeSelector.next()
    assertRoute(selection2.next(), address, proxyB, dns.lookup(PROXY_B_HOST, 0), PROXY_B_PORT)
    dns.assertRequests(PROXY_B_HOST)
    assertRoute(selection2.next(), address, proxyB, dns.lookup(PROXY_B_HOST, 1), PROXY_B_PORT)
    assertThat(selection2.hasNext()).isFalse()

    // No more proxies to attempt.
    assertThat(routeSelector.hasNext()).isFalse()
  }

  @Test fun failedRouteWithSingleProxy() {
    val address = factory.newHttpsAddress()
    var routeSelector = newRouteSelector(address)
    val numberOfAddresses = 2
    dns[uriHost] = dns.allocate(numberOfAddresses)

    // Extract the regular sequence of routes from selector.
    val selection1 = routeSelector.next()
    val regularRoutes = selection1.routes

    // Check that we do indeed have more than one route.
    assertThat(regularRoutes.size).isEqualTo(numberOfAddresses)
    // Add first regular route as failed.
    routeDatabase.failed(regularRoutes[0])
    // Reset selector
    routeSelector = newRouteSelector(address)

    // The first selection prioritizes the non-failed routes.
    val selection2 = routeSelector.next()
    assertThat(selection2.next()).isEqualTo(regularRoutes[1])
    assertThat(selection2.hasNext()).isFalse()

    // The second selection will contain all failed routes.
    val selection3 = routeSelector.next()
    assertThat(selection3.next()).isEqualTo(regularRoutes[0])
    assertThat(selection3.hasNext()).isFalse()
    assertThat(routeSelector.hasNext()).isFalse()
  }

  @Test fun failedRouteWithMultipleProxies() {
    val address = factory.newHttpsAddress()
    proxySelector.proxies.add(proxyA)
    proxySelector.proxies.add(proxyB)
    var routeSelector = newRouteSelector(address)
    dns[PROXY_A_HOST] = dns.allocate(1)
    dns[PROXY_B_HOST] = dns.allocate(1)

    // Mark the ProxyA route as failed.
    val selection = routeSelector.next()
    dns.assertRequests(PROXY_A_HOST)
    val route = selection.next()
    assertRoute(route, address, proxyA, dns.lookup(PROXY_A_HOST, 0), PROXY_A_PORT)
    routeDatabase.failed(route)
    routeSelector = newRouteSelector(address)

    // Confirm we enumerate both proxies, giving preference to the route from ProxyB.
    val selection2 = routeSelector.next()
    dns.assertRequests(PROXY_A_HOST, PROXY_B_HOST)
    assertRoute(selection2.next(), address, proxyB, dns.lookup(PROXY_B_HOST, 0), PROXY_B_PORT)
    assertThat(selection2.hasNext()).isFalse()

    // Confirm the last selection contains the postponed route from ProxyA.
    val selection3 = routeSelector.next()
    dns.assertRequests()
    assertRoute(selection3.next(), address, proxyA, dns.lookup(PROXY_A_HOST, 0), PROXY_A_PORT)
    assertThat(selection3.hasNext()).isFalse()
    assertThat(routeSelector.hasNext()).isFalse()
  }

  @Test fun queryForAllSelectedRoutes() {
    val address = factory.newAddress()
    val routeSelector = newRouteSelector(address)
    dns[uriHost] = dns.allocate(2)
    val selection = routeSelector.next()
    dns.assertRequests(uriHost)
    val routes = selection.routes
    assertRoute(routes[0], address, Proxy.NO_PROXY, dns.lookup(uriHost, 0), uriPort)
    assertRoute(routes[1], address, Proxy.NO_PROXY, dns.lookup(uriHost, 1), uriPort)
    assertThat(selection.next()).isSameInstanceAs(routes[0])
    assertThat(selection.next()).isSameInstanceAs(routes[1])
    assertThat(selection.hasNext()).isFalse()
    assertThat(routeSelector.hasNext()).isFalse()
  }

  @Test fun addressesNotSortedWhenFastFallbackIsOff() {
    val address =
      factory.newAddress(
        proxy = Proxy.NO_PROXY,
      )
    val routeSelector =
      newRouteSelector(
        address = address,
        fastFallback = false,
      )
    assertThat(routeSelector.hasNext()).isTrue()
    val (ipv4_1, ipv4_2) = dns.allocate(2)
    val (ipv6_1, ipv6_2) = dns.allocateIpv6(2)
    dns[uriHost] = listOf(ipv4_1, ipv4_2, ipv6_1, ipv6_2)

    val selection = routeSelector.next()
    assertThat(selection.routes.map { it.socketAddress.address }).containsExactly(
      ipv4_1,
      ipv4_2,
      ipv6_1,
      ipv6_2,
    )
  }

  @Test fun addressesSortedWhenFastFallbackIsOn() {
    val address =
      factory.newAddress(
        proxy = Proxy.NO_PROXY,
      )
    val routeSelector =
      newRouteSelector(
        address = address,
        fastFallback = true,
      )
    assertThat(routeSelector.hasNext()).isTrue()
    val (ipv4_1, ipv4_2) = dns.allocate(2)
    val (ipv6_1, ipv6_2) = dns.allocateIpv6(2)
    dns[uriHost] = listOf(ipv4_1, ipv4_2, ipv6_1, ipv6_2)

    val selection = routeSelector.next()
    assertThat(selection.routes.map { it.socketAddress.address }).containsExactly(
      ipv6_1,
      ipv4_1,
      ipv6_2,
      ipv4_2,
    )
  }

  @Test fun getHostString() {
    // Name proxy specification.
    var socketAddress = InetSocketAddress.createUnresolved("host", 1234)
    assertThat(socketAddress.socketHost).isEqualTo("host")
    socketAddress = InetSocketAddress.createUnresolved("127.0.0.1", 1234)
    assertThat(socketAddress.socketHost).isEqualTo("127.0.0.1")

    // InetAddress proxy specification.
    socketAddress = InetSocketAddress(InetAddress.getByName("localhost"), 1234)
    assertThat(socketAddress.socketHost).isEqualTo("127.0.0.1")
    socketAddress = InetSocketAddress(InetAddress.getByAddress(byteArrayOf(127, 0, 0, 1)), 1234)
    assertThat(socketAddress.socketHost).isEqualTo("127.0.0.1")
    socketAddress =
      InetSocketAddress(
        InetAddress.getByAddress("foobar", byteArrayOf(127, 0, 0, 1)),
        1234,
      )
    assertThat(socketAddress.socketHost).isEqualTo("127.0.0.1")
  }

  @Test fun routeToString() {
    val ipv4Address =
      InetAddress.getByAddress(
        byteArrayOf(1, 2, 3, 4),
      )
    assertThat(
      Route(
        factory.newAddress(uriHost = "1.2.3.4", uriPort = 1003),
        Proxy.NO_PROXY,
        InetSocketAddress(ipv4Address, 1003),
      ).toString(),
    ).isEqualTo("1.2.3.4:1003")
    assertThat(
      Route(
        factory.newAddress(uriHost = "example.com", uriPort = 1003),
        Proxy.NO_PROXY,
        InetSocketAddress(ipv4Address, 1003),
      ).toString(),
    ).isEqualTo("example.com at 1.2.3.4:1003")
    assertThat(
      Route(
        factory.newAddress(uriHost = "example.com", uriPort = 1003),
        Proxy(Proxy.Type.HTTP, InetSocketAddress.createUnresolved("proxy.example.com", 1003)),
        InetSocketAddress(ipv4Address, 1003),
      ).toString(),
    ).isEqualTo("example.com via proxy 1.2.3.4:1003")
    assertThat(
      Route(
        factory.newAddress(uriHost = "example.com", uriPort = 1003),
        Proxy(Proxy.Type.HTTP, InetSocketAddress.createUnresolved("proxy.example.com", 1003)),
        InetSocketAddress(ipv4Address, 5678),
      ).toString(),
    ).isEqualTo("example.com:1003 via proxy 1.2.3.4:5678")
  }

  @Test fun routeToStringIpv6() {
    val ipv6Address =
      InetAddress.getByAddress(
        byteArrayOf(0, 0, 0, 0, 0, 0, 0, 0, 0, 0, 0, 0, 0, 0, 0, 1),
      )
    assertThat(
      Route(
        factory.newAddress(uriHost = "::1", uriPort = 1003),
        Proxy.NO_PROXY,
        InetSocketAddress(ipv6Address, uriPort),
      ).toString(),
    ).isEqualTo("[::1]:1003")
    assertThat(
      Route(
        factory.newAddress(uriHost = "example.com", uriPort = 1003),
        Proxy.NO_PROXY,
        InetSocketAddress(ipv6Address, uriPort),
      ).toString(),
    ).isEqualTo("example.com at [::1]:1003")
    assertThat(
      Route(
        factory.newAddress(uriHost = "example.com", uriPort = 1003),
        Proxy(Proxy.Type.HTTP, InetSocketAddress.createUnresolved("proxy.example.com", 1003)),
        InetSocketAddress(ipv6Address, 5678),
      ).toString(),
    ).isEqualTo("example.com:1003 via proxy [::1]:5678")
    assertThat(
      Route(
        factory.newAddress(uriHost = "::2", uriPort = 1003),
        Proxy(Proxy.Type.HTTP, InetSocketAddress.createUnresolved("proxy.example.com", 1003)),
        InetSocketAddress(ipv6Address, 5678),
      ).toString(),
    ).isEqualTo("[::2]:1003 via proxy [::1]:5678")
  }

  private fun assertRoute(
    route: Route,
    address: Address,
    proxy: Proxy,
    socketAddress: InetAddress,
    socketPort: Int,
  ) {
    assertThat(route.address).isEqualTo(address)
    assertThat(route.proxy).isEqualTo(proxy)
    assertThat(route.socketAddress.address).isEqualTo(socketAddress)
    assertThat(route.socketAddress.port).isEqualTo(socketPort)
  }

  private fun newRouteSelector(
    address: Address,
    routeDatabase: RouteDatabase = this.routeDatabase,
    fastFallback: Boolean = false,
    call: RealCall = this.call,
  ): RouteSelector =
    RouteSelector(
      address = address,
      routeDatabase = routeDatabase,
      fastFallback = fastFallback,
      call = call,
<<<<<<< HEAD
      interceptors = listOf(),
      index = 0,
      exchange = null,
      request = call.request(),
      connectTimeoutMillis = 10_000,
      readTimeoutMillis = 10_000,
      writeTimeoutMillis = 10_000,
      clientOverrides = null,
=======
>>>>>>> 690d1df9
    )

  companion object {
    private const val PROXY_A_PORT = 1001
    private const val PROXY_A_HOST = "proxya"
    private val proxyA =
      Proxy(
        Proxy.Type.HTTP,
        InetSocketAddress.createUnresolved(PROXY_A_HOST, PROXY_A_PORT),
      )

    private const val PROXY_B_PORT = 1002
    private const val PROXY_B_HOST = "proxyb"
    private val proxyB =
      Proxy(
        Proxy.Type.HTTP,
        InetSocketAddress.createUnresolved(PROXY_B_HOST, PROXY_B_PORT),
      )
  }
}<|MERGE_RESOLUTION|>--- conflicted
+++ resolved
@@ -554,17 +554,6 @@
       routeDatabase = routeDatabase,
       fastFallback = fastFallback,
       call = call,
-<<<<<<< HEAD
-      interceptors = listOf(),
-      index = 0,
-      exchange = null,
-      request = call.request(),
-      connectTimeoutMillis = 10_000,
-      readTimeoutMillis = 10_000,
-      writeTimeoutMillis = 10_000,
-      clientOverrides = null,
-=======
->>>>>>> 690d1df9
     )
 
   companion object {
