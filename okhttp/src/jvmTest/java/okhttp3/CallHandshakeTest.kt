--- conflicted
+++ resolved
@@ -48,12 +48,9 @@
   @JvmField
   var platform = PlatformRule()
 
-<<<<<<< HEAD
+  private val handshakeCertificates = platform.localhostHandshakeCertificates()
+
   // Ciphers in order we observed directly on the socket
-=======
-  private val handshakeCertificates = platform.localhostHandshakeCertificates()
-
->>>>>>> 3ea6b81e
   private lateinit var handshakeEnabledCipherSuites: List<String>
 
   // Ciphers in order we observed on sslSocketFactory defaults.
@@ -186,16 +183,12 @@
   }
 
   @Test
-<<<<<<< HEAD
   fun clientOrderApplied() {
-    // Flaky in CI
-    // CallHandshakeTest[jvm] > defaultOrderMaintained()[jvm] FAILED
-    //  org.bouncycastle.tls.TlsFatalAlertReceived: handshake_failure(40)
-    platform.assumeNotBouncyCastle()
-
-=======
-  fun defaultOrderMaintained() {
->>>>>>> 3ea6b81e
+//    // Flaky in CI
+//    // CallHandshakeTest[jvm] > defaultOrderMaintained()[jvm] FAILED
+//    //  org.bouncycastle.tls.TlsFatalAlertReceived: handshake_failure(40)
+//    platform.assumeNotBouncyCastle()
+
     val client = makeClient()
     makeRequest(client)
 
