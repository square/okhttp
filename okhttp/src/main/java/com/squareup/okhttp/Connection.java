--- conflicted
+++ resolved
@@ -38,9 +38,9 @@
 import static java.net.HttpURLConnection.HTTP_PROXY_AUTH;
 
 /**
- * The sockets and streams of an HTTP, HTTPS, or HTTPS+SPDY connection. May be
- * used for multiple HTTP request/response exchanges. Connections may be direct
- * to the origin server or via a proxy.
+ * Holds the sockets and streams of an HTTP, HTTPS, or HTTPS+SPDY connection,
+ * which may be used for multiple HTTP request/response exchanges. Connections
+ * may be direct to the origin server or via a proxy.
  *
  * <p>Typically instances of this class are created, connected and exercised
  * automatically by the HTTP client. Applications may use this class to monitor
@@ -53,10 +53,10 @@
  * There are tradeoffs when selecting which options to include when negotiating
  * a secure connection to a remote host. Newer TLS options are quite useful:
  * <ul>
- *   <li>Server Name Indication (SNI) enables one IP address to negotiate secure
- *       connections for multiple domain names.
- *   <li>Next Protocol Negotiation (NPN) enables the HTTPS port (443) to be used
- *       for both HTTP and SPDY protocols.
+ * <li>Server Name Indication (SNI) enables one IP address to negotiate secure
+ * connections for multiple domain names.
+ * <li>Next Protocol Negotiation (NPN) enables the HTTPS port (443) to be used
+ * for both HTTP and SPDY transports.
  * </ul>
  * Unfortunately, older HTTPS servers refuse to connect when such options are
  * presented. Rather than avoiding these options entirely, this class allows a
@@ -74,11 +74,8 @@
   private SpdyConnection spdyConnection;
   private int httpMinorVersion = 1; // Assume HTTP/1.1
   private long idleStartTimeNs;
-<<<<<<< HEAD
+  private Handshake handshake;
   private long keepAliveDurationNs;
-=======
-  private Handshake handshake;
->>>>>>> 08b68ac7
 
   public Connection(Route route) {
     this.route = route;
