/*
 * Copyright (C) 2012 Square, Inc.
 *
 * Licensed under the Apache License, Version 2.0 (the "License");
 * you may not use this file except in compliance with the License.
 * You may obtain a copy of the License at
 *
 *      http://www.apache.org/licenses/LICENSE-2.0
 *
 * Unless required by applicable law or agreed to in writing, software
 * distributed under the License is distributed on an "AS IS" BASIS,
 * WITHOUT WARRANTIES OR CONDITIONS OF ANY KIND, either express or implied.
 * See the License for the specific language governing permissions and
 * limitations under the License.
 */
package okhttp3

import java.net.Proxy
import java.net.ProxySelector
import java.net.Socket
import java.security.GeneralSecurityException
import java.time.Duration
import java.util.Collections
import java.util.Random
import java.util.concurrent.ExecutorService
import java.util.concurrent.TimeUnit
import java.util.concurrent.TimeUnit.MILLISECONDS
import javax.net.SocketFactory
import javax.net.ssl.HostnameVerifier
import javax.net.ssl.SSLSocketFactory
import javax.net.ssl.TrustManager
import javax.net.ssl.X509TrustManager
import okhttp3.Protocol.HTTP_1_1
import okhttp3.Protocol.HTTP_2
import okhttp3.internal.asFactory
import okhttp3.internal.checkDuration
import okhttp3.internal.concurrent.TaskRunner
import okhttp3.internal.connection.RealCall
import okhttp3.internal.connection.RouteDatabase
import okhttp3.internal.immutableListOf
import okhttp3.internal.platform.Platform
import okhttp3.internal.proxy.NullProxySelector
import okhttp3.internal.tls.CertificateChainCleaner
import okhttp3.internal.tls.InsecureTrustManager
import okhttp3.internal.tls.OkHostnameVerifier
import okhttp3.internal.tls.TrustManagerBridge
import okhttp3.internal.tls.TrustManagerOverride
import okhttp3.internal.toImmutableList
import okhttp3.internal.ws.RealWebSocket
import okio.Sink
import okio.Source
import org.codehaus.mojo.animal_sniffer.IgnoreJRERequirement

/**
 * Factory for [calls][Call], which can be used to send HTTP requests and read their responses.
 *
 * ## OkHttpClients Should Be Shared
 *
 * OkHttp performs best when you create a single `OkHttpClient` instance and reuse it for all of
 * your HTTP calls. This is because each client holds its own connection pool and thread pools.
 * Reusing connections and threads reduces latency and saves memory. Conversely, creating a client
 * for each request wastes resources on idle pools.
 *
 * Use `new OkHttpClient()` to create a shared instance with the default settings:
 *
 * ```
 * // The singleton HTTP client.
 * public final OkHttpClient client = new OkHttpClient();
 * ```
 *
 * Or use `new OkHttpClient.Builder()` to create a shared instance with custom settings:
 *
 * ```
 * // The singleton HTTP client.
 * public final OkHttpClient client = new OkHttpClient.Builder()
 *     .addInterceptor(new HttpLoggingInterceptor())
 *     .cache(new Cache(cacheDir, cacheSize))
 *     .build();
 * ```
 *
 * ## Customize Your Client With newBuilder()
 *
 * You can customize a shared OkHttpClient instance with [newBuilder]. This builds a client that
 * shares the same connection pool, thread pools, and configuration. Use the builder methods to
 * configure the derived client for a specific purpose.
 *
 * This example shows a call with a short 500 millisecond timeout:
 *
 * ```
 * OkHttpClient eagerClient = client.newBuilder()
 *     .readTimeout(500, TimeUnit.MILLISECONDS)
 *     .build();
 * Response response = eagerClient.newCall(request).execute();
 * ```
 *
 * ## Shutdown Isn't Necessary
 *
 * The threads and connections that are held will be released automatically if they remain idle. But
 * if you are writing a application that needs to aggressively release unused resources you may do
 * so.
 *
 * Shutdown the dispatcher's executor service with [shutdown()][ExecutorService.shutdown]. This will
 * also cause future calls to the client to be rejected.
 *
 * ```
 * client.dispatcher().executorService().shutdown();
 * ```
 *
 * Clear the connection pool with [evictAll()][ConnectionPool.evictAll]. Note that the connection
 * pool's daemon thread may not exit immediately.
 *
 * ```
 * client.connectionPool().evictAll();
 * ```
 *
 * If your client has a cache, call [close()][Cache.close]. Note that it is an error to create calls
 * against a cache that is closed, and doing so will cause the call to crash.
 *
 * ```
 * client.cache().close();
 * ```
 *
 * OkHttp also uses daemon threads for HTTP/2 connections. These will exit automatically if they
 * remain idle.
 */
open class OkHttpClient internal constructor(
  builder: Builder
) : Cloneable, Call.Factory, WebSocket.Factory {

  @get:JvmName("dispatcher") val dispatcher: Dispatcher = builder.dispatcher

  @get:JvmName("connectionPool") val connectionPool: ConnectionPool = builder.connectionPool

  /**
   * Returns an immutable list of interceptors that observe the full span of each call: from before
   * the connection is established (if any) until after the response source is selected (either the
   * origin server, cache, or both).
   */
  @get:JvmName("interceptors") val interceptors: List<Interceptor> =
      builder.interceptors.toImmutableList()

  /**
   * Returns an immutable list of interceptors that observe a single network request and response.
   * These interceptors must call [Interceptor.Chain.proceed] exactly once: it is an error for
   * a network interceptor to short-circuit or repeat a network request.
   */
  @get:JvmName("networkInterceptors") val networkInterceptors: List<Interceptor> =
      builder.networkInterceptors.toImmutableList()

  @get:JvmName("eventListenerFactory") val eventListenerFactory: EventListener.Factory =
      builder.eventListenerFactory

  @get:JvmName("retryOnConnectionFailure") val retryOnConnectionFailure: Boolean =
      builder.retryOnConnectionFailure

  @get:JvmName("authenticator") val authenticator: Authenticator = builder.authenticator

  @get:JvmName("followRedirects") val followRedirects: Boolean = builder.followRedirects

  @get:JvmName("followSslRedirects") val followSslRedirects: Boolean = builder.followSslRedirects

  @get:JvmName("cookieJar") val cookieJar: CookieJar = builder.cookieJar

  @get:JvmName("cache") val cache: Cache? = builder.cache

  @get:JvmName("dns") val dns: Dns = builder.dns

  @get:JvmName("proxy") val proxy: Proxy? = builder.proxy

  @get:JvmName("proxySelector") val proxySelector: ProxySelector =
      when {
        // Defer calls to ProxySelector.getDefault() because it can throw a SecurityException.
        builder.proxy != null -> NullProxySelector
        else -> builder.proxySelector ?: ProxySelector.getDefault() ?: NullProxySelector
      }

  @get:JvmName("proxyAuthenticator") val proxyAuthenticator: Authenticator =
      builder.proxyAuthenticator

  @get:JvmName("socketFactory") val socketFactory: SocketFactory = builder.socketFactory

  private val sslSocketFactoryOrNull: SSLSocketFactory?

  @get:JvmName("sslSocketFactory") val sslSocketFactory: SSLSocketFactory
    get() = sslSocketFactoryOrNull ?: throw IllegalStateException("CLEARTEXT-only client")

  @get:JvmName("x509TrustManager") val x509TrustManager: X509TrustManager?

  @get:JvmName("connectionSpecs") val connectionSpecs: List<ConnectionSpec> =
      builder.connectionSpecs

  @get:JvmName("protocols") val protocols: List<Protocol> = builder.protocols

  @get:JvmName("hostnameVerifier") val hostnameVerifier: HostnameVerifier = builder.hostnameVerifier

  @get:JvmName("certificatePinner") val certificatePinner: CertificatePinner

  @get:JvmName("certificateChainCleaner") val certificateChainCleaner: CertificateChainCleaner?

  /**
   * Default call timeout (in milliseconds). By default there is no timeout for complete calls, but
   * there is for the connect, write, and read actions within a call.
   */
  @get:JvmName("callTimeoutMillis") val callTimeoutMillis: Int = builder.callTimeout

  /** Default connect timeout (in milliseconds). The default is 10 seconds. */
  @get:JvmName("connectTimeoutMillis") val connectTimeoutMillis: Int = builder.connectTimeout

  /** Default read timeout (in milliseconds). The default is 10 seconds. */
  @get:JvmName("readTimeoutMillis") val readTimeoutMillis: Int = builder.readTimeout

  /** Default write timeout (in milliseconds). The default is 10 seconds. */
  @get:JvmName("writeTimeoutMillis") val writeTimeoutMillis: Int = builder.writeTimeout

  /** Web socket and HTTP/2 ping interval (in milliseconds). By default pings are not sent. */
  @get:JvmName("pingIntervalMillis") val pingIntervalMillis: Int = builder.pingInterval

  /**
   * Minimum outbound web socket message size (in bytes) that will be compressed.
   * The default is 1024 bytes.
   */
  @get:JvmName("minWebSocketMessageToCompress")
  val minWebSocketMessageToCompress: Long = builder.minWebSocketMessageToCompress

  val routeDatabase: RouteDatabase = builder.routeDatabase ?: RouteDatabase()

  constructor() : this(Builder())

  init {
    x509TrustManager = if (builder.trustManagerOverrides != null) {
      TrustManagerBridge.Builder()
          .addOverrides(builder.trustManagerOverrides!!)
          .apply {
            if (builder.x509TrustManagerOrNull != null) {
              this.default(builder.x509TrustManagerOrNull!!)
            }
          }
          .build()
    } else {
      builder.x509TrustManagerOrNull
    }

    if (builder.sslSocketFactoryOrNull != null || connectionSpecs.none { it.isTls }) {
      this.sslSocketFactoryOrNull = builder.sslSocketFactoryOrNull
      this.certificateChainCleaner = builder.certificateChainCleaner
    } else {
      val trustManager = x509TrustManager ?: Platform.get().platformTrustManager()
      this.sslSocketFactoryOrNull = newSslSocketFactory(trustManager)
      this.certificateChainCleaner = CertificateChainCleaner.get(trustManager)
    }

    if (sslSocketFactoryOrNull != null) {
      Platform.get().configureSslSocketFactory(sslSocketFactoryOrNull)
    }

    this.certificatePinner = builder.certificatePinner
        .withCertificateChainCleaner(certificateChainCleaner)

    check(null !in (interceptors as List<Interceptor?>)) {
      "Null interceptor: $interceptors"
    }
    check(null !in (networkInterceptors as List<Interceptor?>)) {
      "Null network interceptor: $networkInterceptors"
    }
  }

  /** Prepares the [request] to be executed at some point in the future. */
  override fun newCall(request: Request): Call = RealCall(this, request, forWebSocket = false)

  /** Uses [request] to connect a new web socket. */
  override fun newWebSocket(request: Request, listener: WebSocketListener): WebSocket {
    val webSocket = RealWebSocket(
        taskRunner = TaskRunner.INSTANCE,
        originalRequest = request,
        listener = listener,
        random = Random(),
        pingIntervalMillis = pingIntervalMillis.toLong(),
        extensions = null, // Always null for clients.
        minimumDeflateSize = minWebSocketMessageToCompress
    )
    webSocket.connect(this)
    return webSocket
  }

  open fun newBuilder(): Builder = Builder(this)

  @JvmName("-deprecated_dispatcher")
  @Deprecated(
      message = "moved to val",
      replaceWith = ReplaceWith(expression = "dispatcher"),
      level = DeprecationLevel.ERROR)
  fun dispatcher(): Dispatcher = dispatcher

  @JvmName("-deprecated_connectionPool")
  @Deprecated(
      message = "moved to val",
      replaceWith = ReplaceWith(expression = "connectionPool"),
      level = DeprecationLevel.ERROR)
  fun connectionPool(): ConnectionPool = connectionPool

  @JvmName("-deprecated_interceptors")
  @Deprecated(
      message = "moved to val",
      replaceWith = ReplaceWith(expression = "interceptors"),
      level = DeprecationLevel.ERROR)
  fun interceptors(): List<Interceptor> = interceptors

  @JvmName("-deprecated_networkInterceptors")
  @Deprecated(
      message = "moved to val",
      replaceWith = ReplaceWith(expression = "networkInterceptors"),
      level = DeprecationLevel.ERROR)
  fun networkInterceptors(): List<Interceptor> = networkInterceptors

  @JvmName("-deprecated_eventListenerFactory")
  @Deprecated(
      message = "moved to val",
      replaceWith = ReplaceWith(expression = "eventListenerFactory"),
      level = DeprecationLevel.ERROR)
  fun eventListenerFactory(): EventListener.Factory = eventListenerFactory

  @JvmName("-deprecated_retryOnConnectionFailure")
  @Deprecated(
      message = "moved to val",
      replaceWith = ReplaceWith(expression = "retryOnConnectionFailure"),
      level = DeprecationLevel.ERROR)
  fun retryOnConnectionFailure(): Boolean = retryOnConnectionFailure

  @JvmName("-deprecated_authenticator")
  @Deprecated(
      message = "moved to val",
      replaceWith = ReplaceWith(expression = "authenticator"),
      level = DeprecationLevel.ERROR)
  fun authenticator(): Authenticator = authenticator

  @JvmName("-deprecated_followRedirects")
  @Deprecated(
      message = "moved to val",
      replaceWith = ReplaceWith(expression = "followRedirects"),
      level = DeprecationLevel.ERROR)
  fun followRedirects(): Boolean = followRedirects

  @JvmName("-deprecated_followSslRedirects")
  @Deprecated(
      message = "moved to val",
      replaceWith = ReplaceWith(expression = "followSslRedirects"),
      level = DeprecationLevel.ERROR)
  fun followSslRedirects(): Boolean = followSslRedirects

  @JvmName("-deprecated_cookieJar")
  @Deprecated(
      message = "moved to val",
      replaceWith = ReplaceWith(expression = "cookieJar"),
      level = DeprecationLevel.ERROR)
  fun cookieJar(): CookieJar = cookieJar

  @JvmName("-deprecated_cache")
  @Deprecated(
      message = "moved to val",
      replaceWith = ReplaceWith(expression = "cache"),
      level = DeprecationLevel.ERROR)
  fun cache(): Cache? = cache

  @JvmName("-deprecated_dns")
  @Deprecated(
      message = "moved to val",
      replaceWith = ReplaceWith(expression = "dns"),
      level = DeprecationLevel.ERROR)
  fun dns(): Dns = dns

  @JvmName("-deprecated_proxy")
  @Deprecated(
      message = "moved to val",
      replaceWith = ReplaceWith(expression = "proxy"),
      level = DeprecationLevel.ERROR)
  fun proxy(): Proxy? = proxy

  @JvmName("-deprecated_proxySelector")
  @Deprecated(
      message = "moved to val",
      replaceWith = ReplaceWith(expression = "proxySelector"),
      level = DeprecationLevel.ERROR)
  fun proxySelector(): ProxySelector = proxySelector

  @JvmName("-deprecated_proxyAuthenticator")
  @Deprecated(
      message = "moved to val",
      replaceWith = ReplaceWith(expression = "proxyAuthenticator"),
      level = DeprecationLevel.ERROR)
  fun proxyAuthenticator(): Authenticator = proxyAuthenticator

  @JvmName("-deprecated_socketFactory")
  @Deprecated(
      message = "moved to val",
      replaceWith = ReplaceWith(expression = "socketFactory"),
      level = DeprecationLevel.ERROR)
  fun socketFactory(): SocketFactory = socketFactory

  @JvmName("-deprecated_sslSocketFactory")
  @Deprecated(
      message = "moved to val",
      replaceWith = ReplaceWith(expression = "sslSocketFactory"),
      level = DeprecationLevel.ERROR)
  fun sslSocketFactory(): SSLSocketFactory = sslSocketFactory

  @JvmName("-deprecated_connectionSpecs")
  @Deprecated(
      message = "moved to val",
      replaceWith = ReplaceWith(expression = "connectionSpecs"),
      level = DeprecationLevel.ERROR)
  fun connectionSpecs(): List<ConnectionSpec> = connectionSpecs

  @JvmName("-deprecated_protocols")
  @Deprecated(
      message = "moved to val",
      replaceWith = ReplaceWith(expression = "protocols"),
      level = DeprecationLevel.ERROR)
  fun protocols(): List<Protocol> = protocols

  @JvmName("-deprecated_hostnameVerifier")
  @Deprecated(
      message = "moved to val",
      replaceWith = ReplaceWith(expression = "hostnameVerifier"),
      level = DeprecationLevel.ERROR)
  fun hostnameVerifier(): HostnameVerifier = hostnameVerifier

  @JvmName("-deprecated_certificatePinner")
  @Deprecated(
      message = "moved to val",
      replaceWith = ReplaceWith(expression = "certificatePinner"),
      level = DeprecationLevel.ERROR)
  fun certificatePinner(): CertificatePinner = certificatePinner

  @JvmName("-deprecated_callTimeoutMillis")
  @Deprecated(
      message = "moved to val",
      replaceWith = ReplaceWith(expression = "callTimeoutMillis"),
      level = DeprecationLevel.ERROR)
  fun callTimeoutMillis(): Int = callTimeoutMillis

  @JvmName("-deprecated_connectTimeoutMillis")
  @Deprecated(
      message = "moved to val",
      replaceWith = ReplaceWith(expression = "connectTimeoutMillis"),
      level = DeprecationLevel.ERROR)
  fun connectTimeoutMillis(): Int = connectTimeoutMillis

  @JvmName("-deprecated_readTimeoutMillis")
  @Deprecated(
      message = "moved to val",
      replaceWith = ReplaceWith(expression = "readTimeoutMillis"),
      level = DeprecationLevel.ERROR)
  fun readTimeoutMillis(): Int = readTimeoutMillis

  @JvmName("-deprecated_writeTimeoutMillis")
  @Deprecated(
      message = "moved to val",
      replaceWith = ReplaceWith(expression = "writeTimeoutMillis"),
      level = DeprecationLevel.ERROR)
  fun writeTimeoutMillis(): Int = writeTimeoutMillis

  @JvmName("-deprecated_pingIntervalMillis")
  @Deprecated(
      message = "moved to val",
      replaceWith = ReplaceWith(expression = "pingIntervalMillis"),
      level = DeprecationLevel.ERROR)
  fun pingIntervalMillis(): Int = pingIntervalMillis

  class Builder constructor() {
    internal var dispatcher: Dispatcher = Dispatcher()
    internal var connectionPool: ConnectionPool = ConnectionPool()
    internal val interceptors: MutableList<Interceptor> = mutableListOf()
    internal val networkInterceptors: MutableList<Interceptor> = mutableListOf()
    internal var eventListenerFactory: EventListener.Factory = EventListener.NONE.asFactory()
    internal var retryOnConnectionFailure = true
    internal var authenticator: Authenticator = Authenticator.NONE
    internal var followRedirects = true
    internal var followSslRedirects = true
    internal var cookieJar: CookieJar = CookieJar.NO_COOKIES
    internal var cache: Cache? = null
    internal var dns: Dns = Dns.SYSTEM
    internal var proxy: Proxy? = null
    internal var proxySelector: ProxySelector? = null
    internal var proxyAuthenticator: Authenticator = Authenticator.NONE
    internal var socketFactory: SocketFactory = SocketFactory.getDefault()
    internal var sslSocketFactoryOrNull: SSLSocketFactory? = null
    internal var x509TrustManagerOrNull: X509TrustManager? = null
    internal var connectionSpecs: List<ConnectionSpec> = DEFAULT_CONNECTION_SPECS
    internal var protocols: List<Protocol> = DEFAULT_PROTOCOLS
    internal var hostnameVerifier: HostnameVerifier = OkHostnameVerifier
    internal var certificatePinner: CertificatePinner = CertificatePinner.DEFAULT
    internal var certificateChainCleaner: CertificateChainCleaner? = null
    internal var callTimeout = 0
    internal var connectTimeout = 10_000
    internal var readTimeout = 10_000
    internal var writeTimeout = 10_000
    internal var pingInterval = 0
    internal var minWebSocketMessageToCompress = RealWebSocket.DEFAULT_MINIMUM_DEFLATE_SIZE
    internal var routeDatabase: RouteDatabase? = null
    internal var trustManagerOverrides: MutableList<TrustManagerOverride>? = null

    internal constructor(okHttpClient: OkHttpClient) : this() {
      this.dispatcher = okHttpClient.dispatcher
      this.connectionPool = okHttpClient.connectionPool
      this.interceptors += okHttpClient.interceptors
      this.networkInterceptors += okHttpClient.networkInterceptors
      this.eventListenerFactory = okHttpClient.eventListenerFactory
      this.retryOnConnectionFailure = okHttpClient.retryOnConnectionFailure
      this.authenticator = okHttpClient.authenticator
      this.followRedirects = okHttpClient.followRedirects
      this.followSslRedirects = okHttpClient.followSslRedirects
      this.cookieJar = okHttpClient.cookieJar
      this.cache = okHttpClient.cache
      this.dns = okHttpClient.dns
      this.proxy = okHttpClient.proxy
      this.proxySelector = okHttpClient.proxySelector
      this.proxyAuthenticator = okHttpClient.proxyAuthenticator
      this.socketFactory = okHttpClient.socketFactory
      this.sslSocketFactoryOrNull = okHttpClient.sslSocketFactoryOrNull
      this.x509TrustManagerOrNull = okHttpClient.x509TrustManager
      this.connectionSpecs = okHttpClient.connectionSpecs
      this.protocols = okHttpClient.protocols
      this.hostnameVerifier = okHttpClient.hostnameVerifier
      this.certificatePinner = okHttpClient.certificatePinner
      this.certificateChainCleaner = okHttpClient.certificateChainCleaner
      this.callTimeout = okHttpClient.callTimeoutMillis
      this.connectTimeout = okHttpClient.connectTimeoutMillis
      this.readTimeout = okHttpClient.readTimeoutMillis
      this.writeTimeout = okHttpClient.writeTimeoutMillis
      this.pingInterval = okHttpClient.pingIntervalMillis
      this.minWebSocketMessageToCompress = okHttpClient.minWebSocketMessageToCompress
      this.routeDatabase = okHttpClient.routeDatabase
    }

    /**
     * Sets the dispatcher used to set policy and execute asynchronous requests. Must not be null.
     */
    fun dispatcher(dispatcher: Dispatcher) = apply {
      this.dispatcher = dispatcher
    }

    /**
     * Sets the connection pool used to recycle HTTP and HTTPS connections.
     *
     * If unset, a new connection pool will be used.
     */
    fun connectionPool(connectionPool: ConnectionPool) = apply {
      this.connectionPool = connectionPool
    }

    /**
     * Returns a modifiable list of interceptors that observe the full span of each call: from
     * before the connection is established (if any) until after the response source is selected
     * (either the origin server, cache, or both).
     */
    fun interceptors(): MutableList<Interceptor> = interceptors

    fun addInterceptor(interceptor: Interceptor) = apply {
      interceptors += interceptor
    }

    @JvmName("-addInterceptor") // Prefix with '-' to prevent ambiguous overloads from Java.
    inline fun addInterceptor(crossinline block: (chain: Interceptor.Chain) -> Response) =
        addInterceptor(Interceptor { chain -> block(chain) })

    /**
     * Returns a modifiable list of interceptors that observe a single network request and response.
     * These interceptors must call [Interceptor.Chain.proceed] exactly once: it is an error for a
     * network interceptor to short-circuit or repeat a network request.
     */
    fun networkInterceptors(): MutableList<Interceptor> = networkInterceptors

    fun addNetworkInterceptor(interceptor: Interceptor) = apply {
      networkInterceptors += interceptor
    }

    @JvmName("-addNetworkInterceptor") // Prefix with '-' to prevent ambiguous overloads from Java.
    inline fun addNetworkInterceptor(crossinline block: (chain: Interceptor.Chain) -> Response) =
        addNetworkInterceptor(Interceptor { chain -> block(chain) })

    /**
     * Configure a single client scoped listener that will receive all analytic events for this
     * client.
     *
     * @see EventListener for semantics and restrictions on listener implementations.
     */
    fun eventListener(eventListener: EventListener) = apply {
      this.eventListenerFactory = eventListener.asFactory()
    }

    /**
     * Configure a factory to provide per-call scoped listeners that will receive analytic events
     * for this client.
     *
     * @see EventListener for semantics and restrictions on listener implementations.
     */
    fun eventListenerFactory(eventListenerFactory: EventListener.Factory) = apply {
      this.eventListenerFactory = eventListenerFactory
    }

    /**
     * Configure this client to retry or not when a connectivity problem is encountered. By default,
     * this client silently recovers from the following problems:
     *
     * * **Unreachable IP addresses.** If the URL's host has multiple IP addresses,
     *   failure to reach any individual IP address doesn't fail the overall request. This can
     *   increase availability of multi-homed services.
     *
     * * **Stale pooled connections.** The [ConnectionPool] reuses sockets
     *   to decrease request latency, but these connections will occasionally time out.
     *
     * * **Unreachable proxy servers.** A [ProxySelector] can be used to
     *   attempt multiple proxy servers in sequence, eventually falling back to a direct
     *   connection.
     *
     * Set this to false to avoid retrying requests when doing so is destructive. In this case the
     * calling application should do its own recovery of connectivity failures.
     */
    fun retryOnConnectionFailure(retryOnConnectionFailure: Boolean) = apply {
      this.retryOnConnectionFailure = retryOnConnectionFailure
    }

    /**
     * Sets the authenticator used to respond to challenges from origin servers. Use
     * [proxyAuthenticator] to set the authenticator for proxy servers.
     *
     * If unset, the [no authentication will be attempted][Authenticator.NONE].
     */
    fun authenticator(authenticator: Authenticator) = apply {
      this.authenticator = authenticator
    }

    /** Configure this client to follow redirects. If unset, redirects will be followed. */
    fun followRedirects(followRedirects: Boolean) = apply {
      this.followRedirects = followRedirects
    }

    /**
     * Configure this client to follow redirects from HTTPS to HTTP and from HTTP to HTTPS.
     *
     * If unset, protocol redirects will be followed. This is different than the built-in
     * `HttpURLConnection`'s default.
     */
    fun followSslRedirects(followProtocolRedirects: Boolean) = apply {
      this.followSslRedirects = followProtocolRedirects
    }

    /**
     * Sets the handler that can accept cookies from incoming HTTP responses and provides cookies to
     * outgoing HTTP requests.
     *
     * If unset, [no cookies][CookieJar.NO_COOKIES] will be accepted nor provided.
     */
    fun cookieJar(cookieJar: CookieJar) = apply {
      this.cookieJar = cookieJar
    }

    /** Sets the response cache to be used to read and write cached responses. */
    fun cache(cache: Cache?) = apply {
      this.cache = cache
    }

    /**
     * Sets the DNS service used to lookup IP addresses for hostnames.
     *
     * If unset, the [system-wide default][Dns.SYSTEM] DNS will be used.
     */
    fun dns(dns: Dns) = apply {
      if (dns != this.dns) {
        this.routeDatabase = null
      }
      this.dns = dns
    }

    /**
     * Sets the HTTP proxy that will be used by connections created by this client. This takes
     * precedence over [proxySelector], which is only honored when this proxy is null (which it is
     * by default). To disable proxy use completely, call `proxy(Proxy.NO_PROXY)`.
     */
    fun proxy(proxy: Proxy?) = apply {
      if (proxy != this.proxy) {
        this.routeDatabase = null
      }
      this.proxy = proxy
    }

    /**
     * Sets the proxy selection policy to be used if no [proxy][proxy] is specified explicitly. The
     * proxy selector may return multiple proxies; in that case they will be tried in sequence until
     * a successful connection is established.
     *
     * If unset, the [system-wide default][ProxySelector.getDefault] proxy selector will be used.
     */
    fun proxySelector(proxySelector: ProxySelector) = apply {
      if (proxySelector != this.proxySelector) {
        this.routeDatabase = null
      }

      this.proxySelector = proxySelector
    }

    /**
     * Sets the authenticator used to respond to challenges from proxy servers. Use [authenticator]
     * to set the authenticator for origin servers.
     *
     * If unset, the [no authentication will be attempted][Authenticator.NONE].
     */
    fun proxyAuthenticator(proxyAuthenticator: Authenticator) = apply {
      if (proxyAuthenticator != this.proxyAuthenticator) {
        this.routeDatabase = null
      }

      this.proxyAuthenticator = proxyAuthenticator
    }

    /**
     * Sets the socket factory used to create connections. OkHttp only uses the parameterless
     * [SocketFactory.createSocket] method to create unconnected sockets. Overriding this method,
     * e. g., allows the socket to be bound to a specific local address.
     *
     * If unset, the [system-wide default][SocketFactory.getDefault] socket factory will be used.
     */
    fun socketFactory(socketFactory: SocketFactory) = apply {
      require(socketFactory !is SSLSocketFactory) { "socketFactory instanceof SSLSocketFactory" }

      if (socketFactory != this.socketFactory) {
        this.routeDatabase = null
      }

      this.socketFactory = socketFactory
    }

    /**
     * Sets the socket factory used to secure HTTPS connections. If unset, the system default will
     * be used.
     *
     * @deprecated [SSLSocketFactory] does not expose its [X509TrustManager], which is a field that
     *     OkHttp needs to build a clean certificate chain. This method instead must use reflection
     *     to extract the trust manager. Applications should prefer to call
     *     `sslSocketFactory(SSLSocketFactory, X509TrustManager)`, which avoids such reflection.
     */
    @Deprecated(
        message = "Use the sslSocketFactory overload that accepts a X509TrustManager.",
        level = DeprecationLevel.ERROR
    )
    fun sslSocketFactory(sslSocketFactory: SSLSocketFactory) = apply {
      if (sslSocketFactory != this.sslSocketFactoryOrNull) {
        this.routeDatabase = null
      }

      this.sslSocketFactoryOrNull = sslSocketFactory
      this.certificateChainCleaner = Platform.get().buildCertificateChainCleaner(sslSocketFactory)
    }

    /**
     * Sets the socket factory and trust manager used to secure HTTPS connections. If unset, the
     * system defaults will be used.
     *
     * Most applications should not call this method, and instead use the system defaults. Those
     * classes include special optimizations that can be lost if the implementations are decorated.
     *
     * If necessary, you can create and configure the defaults yourself with the following code:
     *
     * ```
     * TrustManagerFactory trustManagerFactory = TrustManagerFactory.getInstance(
     * TrustManagerFactory.getDefaultAlgorithm());
     * trustManagerFactory.init((KeyStore) null);
     * TrustManager[] trustManagers = trustManagerFactory.getTrustManagers();
     * if (trustManagers.length != 1 || !(trustManagers[0] instanceof X509TrustManager)) {
     *     throw new IllegalStateException("Unexpected default trust managers:"
     *         + Arrays.toString(trustManagers));
     * }
     * X509TrustManager trustManager = (X509TrustManager) trustManagers[0];
     *
     * SSLContext sslContext = SSLContext.getInstance("TLS");
     * sslContext.init(null, new TrustManager[] { trustManager }, null);
     * SSLSocketFactory sslSocketFactory = sslContext.getSocketFactory();
     *
     * OkHttpClient client = new OkHttpClient.Builder()
     *     .sslSocketFactory(sslSocketFactory, trustManager)
     *     .build();
     * ```
     *
     * ## TrustManagers on Android are Weird!
     *
     * Trust managers targeting Android can also define a method that has this signature:
     *
     * ```
     *    @SuppressWarnings("unused")
     *    public List<X509Certificate> checkServerTrusted(
     *        X509Certificate[] chain, String authType, String host) throws CertificateException {
     *    }
     * ```
     *
     * n.b. OkHttp will generate a wrapper with this method for you, if you don't.
     *
     * This method works like [X509TrustManager.checkServerTrusted] but it receives the hostname of
     * the server as an extra parameter. Regardless of what checks this method performs, OkHttp will
     * always check that the server's certificates match its hostname using the [HostnameVerifier].
     * See [android.net.http.X509TrustManagerExtensions] for more information.
     */
    fun sslSocketFactory(
      sslSocketFactory: SSLSocketFactory,
      trustManager: X509TrustManager
    ) = apply {
      if (sslSocketFactory != this.sslSocketFactoryOrNull || trustManager != this.x509TrustManagerOrNull) {
        this.routeDatabase = null
      }

      this.sslSocketFactoryOrNull = sslSocketFactory
      this.certificateChainCleaner = CertificateChainCleaner.get(trustManager)
      this.x509TrustManagerOrNull = trustManager
    }

    fun connectionSpecs(connectionSpecs: List<ConnectionSpec>) = apply {
      if (connectionSpecs != this.connectionSpecs) {
        this.routeDatabase = null
      }

      this.connectionSpecs = connectionSpecs.toImmutableList()
    }

    /**
     * Configure the protocols used by this client to communicate with remote servers. By default
     * this client will prefer the most efficient transport available, falling back to more
     * ubiquitous protocols. Applications should only call this method to avoid specific
     * compatibility problems, such as web servers that behave incorrectly when HTTP/2 is enabled.
     *
     * The following protocols are currently supported:
     *
     * * [http/1.1][rfc_2616]
     * * [h2][rfc_7540]
     * * [h2 with prior knowledge(cleartext only)][rfc_7540_34]
     *
     * **This is an evolving set.** Future releases include support for transitional
     * protocols. The http/1.1 transport will never be dropped.
     *
     * If multiple protocols are specified, [ALPN][alpn] will be used to negotiate a transport.
     * Protocol negotiation is only attempted for HTTPS URLs.
     *
     * [Protocol.HTTP_1_0] is not supported in this set. Requests are initiated with `HTTP/1.1`. If
     * the server responds with `HTTP/1.0`, that will be exposed by [Response.protocol].
     *
     * [alpn]: http://tools.ietf.org/html/draft-ietf-tls-applayerprotoneg
     * [rfc_2616]: http://www.w3.org/Protocols/rfc2616/rfc2616.html
     * [rfc_7540]: https://tools.ietf.org/html/rfc7540
     * [rfc_7540_34]: https://tools.ietf.org/html/rfc7540#section-3.4
     *
     * @param protocols the protocols to use, in order of preference. If the list contains
     *     [Protocol.H2_PRIOR_KNOWLEDGE] then that must be the only protocol and HTTPS URLs will not
     *     be supported. Otherwise the list must contain [Protocol.HTTP_1_1]. The list must
     *     not contain null or [Protocol.HTTP_1_0].
     */
    fun protocols(protocols: List<Protocol>) = apply {
      // Create a private copy of the list.
      val protocolsCopy = protocols.toMutableList()

      // Validate that the list has everything we require and nothing we forbid.
      require(Protocol.H2_PRIOR_KNOWLEDGE in protocolsCopy || HTTP_1_1 in protocolsCopy) {
        "protocols must contain h2_prior_knowledge or http/1.1: $protocolsCopy"
      }
      require(Protocol.H2_PRIOR_KNOWLEDGE !in protocolsCopy || protocolsCopy.size <= 1) {
        "protocols containing h2_prior_knowledge cannot use other protocols: $protocolsCopy"
      }
      require(Protocol.HTTP_1_0 !in protocolsCopy) {
        "protocols must not contain http/1.0: $protocolsCopy"
      }
      require(null !in (protocolsCopy as List<Protocol?>)) {
        "protocols must not contain null"
      }

      // Remove protocols that we no longer support.
      @Suppress("DEPRECATION")
      protocolsCopy.remove(Protocol.SPDY_3)

      if (protocolsCopy != this.protocols) {
        this.routeDatabase = null
      }

      // Assign as an unmodifiable list. This is effectively immutable.
      this.protocols = Collections.unmodifiableList(protocolsCopy)
    }

    /**
     * Sets the verifier used to confirm that response certificates apply to requested hostnames for
     * HTTPS connections.
     *
     * If unset, a default hostname verifier will be used.
     */
    fun hostnameVerifier(hostnameVerifier: HostnameVerifier) = apply {
      if (hostnameVerifier != this.hostnameVerifier) {
        this.routeDatabase = null
      }

      this.hostnameVerifier = hostnameVerifier
    }

    /**
     * Sets the certificate pinner that constrains which certificates are trusted. By default HTTPS
     * connections rely on only the [SSL socket factory][sslSocketFactory] to establish trust.
     * Pinning certificates avoids the need to trust certificate authorities.
     */
    fun certificatePinner(certificatePinner: CertificatePinner) = apply {
      if (certificatePinner != this.certificatePinner) {
        this.routeDatabase = null
      }

      this.certificatePinner = certificatePinner
    }

    /**
     * Sets the default timeout for complete calls. A value of 0 means no timeout, otherwise values
     * must be between 1 and [Integer.MAX_VALUE] when converted to milliseconds.
     *
     * The call timeout spans the entire call: resolving DNS, connecting, writing the request body,
     * server processing, and reading the response body. If the call requires redirects or retries
     * all must complete within one timeout period.
     *
     * The default value is 0 which imposes no timeout.
     */
    fun callTimeout(timeout: Long, unit: TimeUnit) = apply {
      callTimeout = checkDuration("timeout", timeout, unit)
    }

    /**
     * Sets the default timeout for complete calls. A value of 0 means no timeout, otherwise values
     * must be between 1 and [Integer.MAX_VALUE] when converted to milliseconds.
     *
     * The call timeout spans the entire call: resolving DNS, connecting, writing the request body,
     * server processing, and reading the response body. If the call requires redirects or retries
     * all must complete within one timeout period.
     *
     * The default value is 0 which imposes no timeout.
     */
    @IgnoreJRERequirement
    fun callTimeout(duration: Duration) = apply {
      callTimeout(duration.toMillis(), MILLISECONDS)
    }

    /**
     * Sets the default connect timeout for new connections. A value of 0 means no timeout,
     * otherwise values must be between 1 and [Integer.MAX_VALUE] when converted to milliseconds.
     *
     * The connect timeout is applied when connecting a TCP socket to the target host. The default
     * value is 10 seconds.
     */
    fun connectTimeout(timeout: Long, unit: TimeUnit) = apply {
      connectTimeout = checkDuration("timeout", timeout, unit)
    }

    /**
     * Sets the default connect timeout for new connections. A value of 0 means no timeout,
     * otherwise values must be between 1 and [Integer.MAX_VALUE] when converted to milliseconds.
     *
     * The connect timeout is applied when connecting a TCP socket to the target host. The default
     * value is 10 seconds.
     */
    @IgnoreJRERequirement
    fun connectTimeout(duration: Duration) = apply {
      connectTimeout(duration.toMillis(), MILLISECONDS)
    }

    /**
     * Sets the default read timeout for new connections. A value of 0 means no timeout, otherwise
     * values must be between 1 and [Integer.MAX_VALUE] when converted to milliseconds.
     *
     * The read timeout is applied to both the TCP socket and for individual read IO operations
     * including on [Source] of the [Response]. The default value is 10 seconds.
     *
     * @see Socket.setSoTimeout
     * @see Source.timeout
     */
    fun readTimeout(timeout: Long, unit: TimeUnit) = apply {
      readTimeout = checkDuration("timeout", timeout, unit)
    }

    /**
     * Sets the default read timeout for new connections. A value of 0 means no timeout, otherwise
     * values must be between 1 and [Integer.MAX_VALUE] when converted to milliseconds.
     *
     * The read timeout is applied to both the TCP socket and for individual read IO operations
     * including on [Source] of the [Response]. The default value is 10 seconds.
     *
     * @see Socket.setSoTimeout
     * @see Source.timeout
     */
    @IgnoreJRERequirement
    fun readTimeout(duration: Duration) = apply {
      readTimeout(duration.toMillis(), MILLISECONDS)
    }

    /**
     * Sets the default write timeout for new connections. A value of 0 means no timeout, otherwise
     * values must be between 1 and [Integer.MAX_VALUE] when converted to milliseconds.
     *
     * The write timeout is applied for individual write IO operations. The default value is 10
     * seconds.
     *
     * @see Sink.timeout
     */
    fun writeTimeout(timeout: Long, unit: TimeUnit) = apply {
      writeTimeout = checkDuration("timeout", timeout, unit)
    }

    /**
     * Sets the default write timeout for new connections. A value of 0 means no timeout, otherwise
     * values must be between 1 and [Integer.MAX_VALUE] when converted to milliseconds.
     *
     * The write timeout is applied for individual write IO operations. The default value is 10
     * seconds.
     *
     * @see Sink.timeout
     */
    @IgnoreJRERequirement
    fun writeTimeout(duration: Duration) = apply {
      writeTimeout(duration.toMillis(), MILLISECONDS)
    }

    /**
     * Sets the interval between HTTP/2 and web socket pings initiated by this client. Use this to
     * automatically send ping frames until either the connection fails or it is closed. This keeps
     * the connection alive and may detect connectivity failures.
     *
     * If the server does not respond to each ping with a pong within `interval`, this client will
     * assume that connectivity has been lost. When this happens on a web socket the connection is
     * canceled and its listener is [notified][WebSocketListener.onFailure]. When it happens on an
     * HTTP/2 connection the connection is closed and any calls it is carrying
     * [will fail with an IOException][java.io.IOException].
     *
     * The default value of 0 disables client-initiated pings.
     */
    fun pingInterval(interval: Long, unit: TimeUnit) = apply {
      pingInterval = checkDuration("interval", interval, unit)
    }

    /**
     * Sets the interval between HTTP/2 and web socket pings initiated by this client. Use this to
     * automatically send ping frames until either the connection fails or it is closed. This keeps
     * the connection alive and may detect connectivity failures.
     *
     * If the server does not respond to each ping with a pong within `interval`, this client will
     * assume that connectivity has been lost. When this happens on a web socket the connection is
     * canceled and its listener is [notified][WebSocketListener.onFailure]. When it happens on an
     * HTTP/2 connection the connection is closed and any calls it is carrying
     * [will fail with an IOException][java.io.IOException].
     *
     * The default value of 0 disables client-initiated pings.
     */
    @IgnoreJRERequirement
    fun pingInterval(duration: Duration) = apply {
      pingInterval(duration.toMillis(), MILLISECONDS)
    }

    /**
<<<<<<< HEAD
     * Set an override for host to allow insecure connections, typically a devserver with
     * a self-signed certificate unavailable to the dev build of the client.
     *
     * n.b. not for production use.
     *
     * @param the exact hostname from the URL for insecure connections.
     */
    fun insecureTrustManager(hostName: String): Builder = apply {
      val override = TrustManagerOverride({ hostName == it }, InsecureTrustManager)

      val overrides = trustManagerOverrides ?: mutableListOf<TrustManagerOverride>().also {
        this.trustManagerOverrides = it
      }

      overrides.add(override)
=======
     * Sets minimum outbound web socket message size (in bytes) that will be compressed.
     *
     * Set to 0 to enable compression for all outbound messages.
     *
     * 1024 by default.
     */
    fun minWebSocketMessageToCompress(bytes: Long) = apply {
      require(bytes >= 0) {
        "minWebSocketMessageToCompress must be positive: $bytes"
      }

      this.minWebSocketMessageToCompress = bytes
>>>>>>> cf184f90
    }

    fun build(): OkHttpClient = OkHttpClient(this)
  }

  companion object {
    internal val DEFAULT_PROTOCOLS = immutableListOf(HTTP_2, HTTP_1_1)

    internal val DEFAULT_CONNECTION_SPECS = immutableListOf(
        ConnectionSpec.MODERN_TLS, ConnectionSpec.CLEARTEXT)

    private fun newSslSocketFactory(trustManager: X509TrustManager): SSLSocketFactory {
      try {
        val sslContext = Platform.get().newSSLContext()
        sslContext.init(null, arrayOf<TrustManager>(trustManager), null)
        return sslContext.socketFactory
      } catch (e: GeneralSecurityException) {
        throw AssertionError("No System TLS", e) // The system has no TLS. Just give up.
      }
    }
  }
}<|MERGE_RESOLUTION|>--- conflicted
+++ resolved
@@ -1052,23 +1052,6 @@
     }
 
     /**
-<<<<<<< HEAD
-     * Set an override for host to allow insecure connections, typically a devserver with
-     * a self-signed certificate unavailable to the dev build of the client.
-     *
-     * n.b. not for production use.
-     *
-     * @param the exact hostname from the URL for insecure connections.
-     */
-    fun insecureTrustManager(hostName: String): Builder = apply {
-      val override = TrustManagerOverride({ hostName == it }, InsecureTrustManager)
-
-      val overrides = trustManagerOverrides ?: mutableListOf<TrustManagerOverride>().also {
-        this.trustManagerOverrides = it
-      }
-
-      overrides.add(override)
-=======
      * Sets minimum outbound web socket message size (in bytes) that will be compressed.
      *
      * Set to 0 to enable compression for all outbound messages.
@@ -1081,7 +1064,24 @@
       }
 
       this.minWebSocketMessageToCompress = bytes
->>>>>>> cf184f90
+    }
+
+    /**
+     * Set an override for host to allow insecure connections, typically a devserver with
+     * a self-signed certificate unavailable to the dev build of the client.
+     *
+     * n.b. not for production use.
+     *
+     * @param the exact hostname from the URL for insecure connections.
+     */
+    fun insecureTrustManager(hostName: String): Builder = apply {
+      val override = TrustManagerOverride({ hostName == it }, InsecureTrustManager)
+
+      val overrides = trustManagerOverrides ?: mutableListOf<TrustManagerOverride>().also {
+        this.trustManagerOverrides = it
+      }
+
+      overrides.add(override)
     }
 
     fun build(): OkHttpClient = OkHttpClient(this)
