/*
 * Copyright (C) 2017 Square, Inc.
 *
 * Licensed under the Apache License, Version 2.0 (the "License");
 * you may not use this file except in compliance with the License.
 * You may obtain a copy of the License at
 *
 *      http://www.apache.org/licenses/LICENSE-2.0
 *
 * Unless required by applicable law or agreed to in writing, software
 * distributed under the License is distributed on an "AS IS" BASIS,
 * WITHOUT WARRANTIES OR CONDITIONS OF ANY KIND, either express or implied.
 * See the License for the specific language governing permissions and
 * limitations under the License.
 */
package okhttp3;

import java.net.InetAddress;
import java.net.InetSocketAddress;
import java.net.Proxy;
import java.util.List;
import javax.annotation.Nullable;

public abstract class EventListener {
  public static final EventListener NONE = new EventListener() {
  };

  static EventListener.Factory factory(final EventListener listener) {
    return new EventListener.Factory() {
      public EventListener create(Call call) {
        return listener;
      }
    };
  }

  /**
   * Invoked as soon as a call is enqueued or executed by a client. In case of thread or stream
   * limits, this call may be executed well before processing the request is able to begin.
   *
   * <p>This will be invoked only once for a single {@link Call}. Retries of different routes
   * or redirects will be handled within the boundaries of a single fetchStart and
   * {@link #fetchEnd(Call, Throwable)} pair.
   */
  public void fetchStart(Call call) {
  }

  /**
   * Invoked just prior to a DNS lookup. See {@link Dns#lookup(String)}.
   *
   * <p>This can be invoked more than 1 time for a single {@link Call}. For example, if the response
   * to the {@link Call#request()} is a redirect to a different host.
   *
   * <p>If the {@link Call} is able to reuse an existing pooled connection, this method will not be
   * invoked. See {@link ConnectionPool}.
   */
  public void dnsStart(Call call, String domainName) {
  }

  /**
   * Invoked immediately after a DNS lookup.
   *
   * <p>This method is always invoked after {@link #dnsStart(Call, String)}.
   *
   * <p>{@code inetAddressList} will be non-null and {@code throwable} will be null in the case of a
   * successful DNS lookup.
   *
   * <p>{@code inetAddressList} will be null and {@code throwable} will be non-null in the case of a
   * failed DNS lookup.
   */
  public void dnsEnd(Call call, String domainName, @Nullable List<InetAddress> inetAddressList,
      @Nullable Throwable throwable) {
  }

  /**
   * Invoked just prior to initiating a socket connection.
   *
   * <p>This method will be invoked if no existing connection in the {@link ConnectionPool} can be
   * reused.
   *
   * <p>This can be invoked more than 1 time for a single {@link Call}. For example, if the response
   * to the {@link Call#request()} is a redirect to a different address, or a connection is retried.
   */
  public void connectStart(Call call, InetSocketAddress inetSocketAddress, Proxy proxy) {
  }

  /**
   * Invoked just prior to initiating a TLS connection.
   *
   * <p>This method is invoked if the following conditions are met:
   * <ul>
   *   <li>The {@link Call#request()} requires TLS.</li>
   *   <li>No existing connection from the {@link ConnectionPool} can be reused.</li>
   * </ul>
   *
   * <p>This can be invoked more than 1 time for a single {@link Call}. For example, if the response
   * to the {@link Call#request()} is a redirect to a different address, or a connection is retried.
   */
  public void secureConnectStart(Call call) {
  }

  /**
   * Invoked immediately after a TLS connection was attempted.
   *
   * <p>This method is always invoked after {@link #secureConnectStart(Call)}.
   *
   * <p>{@code handshake} will be non-null and {@code throwable} will be null in the case of a
   * successful TLS connection.
   *
   * <p>{@code handshake} will be null and {@code throwable} will be non-null in the case of a
   * failed TLS connection attempt.
   */
  public void secureConnectEnd(Call call, @Nullable Handshake handshake,
      @Nullable Throwable throwable) {
  }

  /**
   * Invoked immediately after a socket connection was attempted.
   *
   * <p>If the {@code call} uses HTTPS, this will be invoked after
   * {@link #secureConnectEnd(Call, Handshake, Throwable)}, otherwise it will invoked after
   * {@link #connectStart(Call, InetSocketAddress, Proxy)}.
   *
   * <p>{@code protocol} and {@code proxy} will be non-null and {@code throwable} will be null when
   * the connection is successfully established.
   *
   * <p>{@code protocol} and {@code proxy} will be null and {@code throwable} will be non-null in
   * the case of a failed connection attempt.
   */
  public void connectEnd(Call call, InetSocketAddress inetSocketAddress,
<<<<<<< HEAD
      @Nullable Proxy proxy, @Nullable Protocol protocol,
      @Nullable Throwable throwable) {
=======
      Proxy proxy, @Nullable Protocol protocol, @Nullable Throwable throwable) {
>>>>>>> 29267ac4
  }

  /**
   * Invoked after a connection has been acquired for the {@code call}.
   *
   * <p>This can be invoked more than 1 time for a single {@link Call}. For example, if the response
   * to the {@link Call#request()} is a redirect to a different address.
   */
  public void connectionAcquired(Call call, Connection connection) {
<<<<<<< HEAD
  }

  public void connectionReleased(Call call, Connection connection) {
=======
>>>>>>> 29267ac4
  }

  /**
   * Invoked after a connection has been released for the {@code call}.
   *
   * <p>This method is always invoked after {@link #connectionAcquired(Call, Connection)}.
   *
   * <p>This can be invoked more than 1 time for a single {@link Call}. For example, if the response
   * to the {@link Call#request()} is a redirect to a different address.
   */
  public void connectionReleased(Call call, Connection connection) {
  }

  /**
   * Invoked just prior to sending request headers.
   *
   * <p>The connection is implicit, and will generally relate to the last
   * {@link #connectionAcquired(Call, Connection)} event.
   *
   * <p>This can be invoked more than 1 time for a single {@link Call}. For example, if the response
   * to the {@link Call#request()} is a redirect to a different address.
   */
  public void requestHeadersStart(Call call) {
  }

  /**
   * Invoked immediately after sending request headers.
   *
   * <p>This method is always invoked after {@link #requestHeadersStart(Call)}.
   *
   * <p>{@code throwable} will be null in the case of a successful attempt to send the headers.
   *
   * <p>{@code throwable} will be non-null in the case of a failed attempt to send the headers.
   */
  public void requestHeadersEnd(Call call, Throwable throwable) {
  }

  /**
   * Invoked just prior to sending a request body.  Will only be invoked for request allowing and
   * having a request body to send.
   *
   * <p>The connection is implicit, and will generally relate to the last
   * {@link #connectionAcquired(Call, Connection)} event.
   *
   * <p>This can be invoked more than 1 time for a single {@link Call}. For example, if the response
   * to the {@link Call#request()} is a redirect to a different address.
   */
  public void requestBodyStart(Call call) {
  }

  /**
   * Invoked immediately after sending a request body.
   *
   * <p>This method is always invoked after {@link #requestBodyStart(Call)}.
   *
   * <p>{@code throwable} will be null in the case of a successful attempt to send the body.
   *
   * <p>{@code throwable} will be non-null in the case of a failed attempt to send the body.
   */
  public void requestBodyEnd(Call call, Throwable throwable) {
  }

  /**
   * Invoked just prior to receiving response headers.
   *
   * <p>The connection is implicit, and will generally relate to the last
   * {@link #connectionAcquired(Call, Connection)} event.
   *
   * <p>This can be invoked more than 1 time for a single {@link Call}. For example, if the response
   * to the {@link Call#request()} is a redirect to a different address.
   */
  public void responseHeadersStart(Call call) {
  }

  /**
   * Invoked immediately after receiving response headers.
   *
   * <p>This method is always invoked after {@link #responseHeadersStart(Call)}.
   *
   * <p>{@code throwable} will be null in the case of a successful attempt to receive the headers.
   *
   * <p>{@code throwable} will be non-null in the case of a failed attempt to receive the headers.
   */
  public void responseHeadersEnd(Call call, Throwable throwable) {
  }

  /**
   * Invoked just prior to receiving the response body.
   *
   * <p>The connection is implicit, and will generally relate to the last
   * {@link #connectionAcquired(Call, Connection)} event.
   *
   * <p>This will usually be invoked only 1 time for a single {@link Call},
   * exceptions are a limited set of cases including failure recovery.
   */
  public void responseBodyStart(Call call) {
  }

  /**
   * Invoked immediately after receiving a response body and completing reading it.
   *
   * <p>Will only be invoked for requests having a response body e.g. won't be invoked for a
   * websocket upgrade.
   *
   * <p>This method is always invoked after {@link #requestBodyStart(Call)}.
   *
   * <p>{@code throwable} will be null in the case of a successful attempt to send the body.
   *
   * <p>{@code throwable} will be non-null in the case of a failed attempt to send the body.
   */
  public void responseBodyEnd(Call call, Throwable throwable) {
  }

  /**
   * Invoked immediately after a call has completely ended.  This includes delayed consumption
   * of response body by the caller.
   *
   * <p>This method is always invoked after {@link #fetchStart(Call)}.
   *
   * <p>{@code throwable} will be null in the case of a successful attempt to execute the call.
   *
   * <p>{@code throwable} will be non-null in the case of a failed attempt to execute the call.
   */
  public void fetchEnd(Call call, Throwable throwable) {
  }

  public interface Factory {
    /**
     * Creates an instance of the {@link EventListener} for a particular {@link Call}. The returned
     * {@link EventListener} instance will be used during the lifecycle of the {@code call}.
     *
     * <p>This method is invoked after the {@code call} is created. See
     * {@link OkHttpClient#newCall(Request)}.
     *
     * <p><strong>It is an error for implementations to issue any mutating operations on the
     * {@code call} instance from this method.</strong>
     */
    EventListener create(Call call);
  }
}<|MERGE_RESOLUTION|>--- conflicted
+++ resolved
@@ -127,12 +127,8 @@
    * the case of a failed connection attempt.
    */
   public void connectEnd(Call call, InetSocketAddress inetSocketAddress,
-<<<<<<< HEAD
       @Nullable Proxy proxy, @Nullable Protocol protocol,
       @Nullable Throwable throwable) {
-=======
-      Proxy proxy, @Nullable Protocol protocol, @Nullable Throwable throwable) {
->>>>>>> 29267ac4
   }
 
   /**
@@ -142,12 +138,6 @@
    * to the {@link Call#request()} is a redirect to a different address.
    */
   public void connectionAcquired(Call call, Connection connection) {
-<<<<<<< HEAD
-  }
-
-  public void connectionReleased(Call call, Connection connection) {
-=======
->>>>>>> 29267ac4
   }
 
   /**
