--- conflicted
+++ resolved
@@ -46,13 +46,8 @@
       CipherSuite.TLS_AES_128_GCM_SHA256,
       CipherSuite.TLS_AES_256_GCM_SHA384,
       CipherSuite.TLS_CHACHA20_POLY1305_SHA256,
-<<<<<<< HEAD
       //CipherSuite.TLS_AES_128_CCM_SHA256,
-      //CipherSuite.TLS_AES_256_CCM_8_SHA256,
-=======
-      CipherSuite.TLS_AES_128_CCM_SHA256,
-      CipherSuite.TLS_AES_256_CCM_8_SHA256,
->>>>>>> 7bdedbe6
+      //CipherSuite.TLS_AES_256_CCM_8_SHA256,=
 
       CipherSuite.TLS_ECDHE_ECDSA_WITH_AES_128_GCM_SHA256,
       CipherSuite.TLS_ECDHE_RSA_WITH_AES_128_GCM_SHA256,
@@ -70,13 +65,8 @@
       CipherSuite.TLS_AES_128_GCM_SHA256,
       CipherSuite.TLS_AES_256_GCM_SHA384,
       CipherSuite.TLS_CHACHA20_POLY1305_SHA256,
-<<<<<<< HEAD
       //CipherSuite.TLS_AES_128_CCM_SHA256,
       //CipherSuite.TLS_AES_256_CCM_8_SHA256,
-=======
-      CipherSuite.TLS_AES_128_CCM_SHA256,
-      CipherSuite.TLS_AES_256_CCM_8_SHA256,
->>>>>>> 7bdedbe6
 
       CipherSuite.TLS_ECDHE_ECDSA_WITH_AES_128_GCM_SHA256,
       CipherSuite.TLS_ECDHE_RSA_WITH_AES_128_GCM_SHA256,
