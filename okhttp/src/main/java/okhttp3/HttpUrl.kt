/*
 * Copyright (C) 2015 Square, Inc.
 *
 * Licensed under the Apache License, Version 2.0 (the "License");
 * you may not use this file except in compliance with the License.
 * You may obtain a copy of the License at
 *
 *      http://www.apache.org/licenses/LICENSE-2.0
 *
 * Unless required by applicable law or agreed to in writing, software
 * distributed under the License is distributed on an "AS IS" BASIS,
 * WITHOUT WARRANTIES OR CONDITIONS OF ANY KIND, either express or implied.
 * See the License for the specific language governing permissions and
 * limitations under the License.
 */
package okhttp3

import okhttp3.HttpUrl.Companion.get
import okhttp3.HttpUrl.Companion.parse
import okhttp3.internal.Util
import okhttp3.internal.Util.decodeHexDigit
import okhttp3.internal.Util.delimiterOffset
import okhttp3.internal.Util.skipLeadingAsciiWhitespace
import okhttp3.internal.Util.skipTrailingAsciiWhitespace
import okhttp3.internal.Util.verifyAsIpAddress
import okhttp3.internal.publicsuffix.PublicSuffixDatabase
import okio.Buffer
import java.net.InetAddress
import java.net.MalformedURLException
import java.net.URI
import java.net.URISyntaxException
import java.net.URL
import java.nio.charset.Charset
import java.nio.charset.StandardCharsets.UTF_8
import java.util.ArrayList
import java.util.Collections
import java.util.LinkedHashSet

/**
 * A uniform resource locator (URL) with a scheme of either `http` or `https`. Use this class to
 * compose and decompose Internet addresses. For example, this code will compose and print a URL for
 * Google search:
 *
 * ```
 * HttpUrl url = new HttpUrl.Builder()
 *     .scheme("https")
 *     .host("www.google.com")
 *     .addPathSegment("search")
 *     .addQueryParameter("q", "polar bears")
 *     .build();
 * System.out.println(url);
 * ```
 *
 * which prints:
 *
 * ```
 * https://www.google.com/search?q=polar%20bears
 * ```
 *
 * As another example, this code prints the human-readable query parameters of a Twitter search:
 *
 * ```
 * HttpUrl url = HttpUrl.parse("https://twitter.com/search?q=cute%20%23puppies&f=images");
 * for (int i = 0, size = url.querySize(); i < size; i++) {
 *   System.out.println(url.queryParameterName(i) + ": " + url.queryParameterValue(i));
 * }
 * ```
 *
 * which prints:
 *
 * ```
 * q: cute #puppies
 * f: images
 * ```
 *
 * In addition to composing URLs from their component parts and decomposing URLs into their
 * component parts, this class implements relative URL resolution: what address you'd reach by
 * clicking a relative link on a specified page. For example:
 *
 * ```
 * HttpUrl base = HttpUrl.parse("https://www.youtube.com/user/WatchTheDaily/videos");
 * HttpUrl link = base.resolve("../../watch?v=cbP2N1BQdYc");
 * System.out.println(link);
 * ```
 *
 * which prints:
 *
 * ```
 * https://www.youtube.com/watch?v=cbP2N1BQdYc
 * ```
 *
 * ## What's in a URL?
 *
 * A URL has several components.
 *
 * ### Scheme
 *
 * Sometimes referred to as *protocol*, A URL's scheme describes what mechanism should be used to
 * retrieve the resource. Although URLs have many schemes (`mailto`, `file`, `ftp`), this class only
 * supports `http` and `https`. Use [java.net.URI][URI] for URLs with arbitrary schemes.
 *
 * ### Username and Password
 *
 * Username and password are either present, or the empty string `""` if absent. This class offers
 * no mechanism to differentiate empty from absent. Neither of these components are popular in
 * practice. Typically HTTP applications use other mechanisms for user identification and
 * authentication.
 *
 * ### Host
 *
 * The host identifies the webserver that serves the URL's resource. It is either a hostname like
 * `square.com` or `localhost`, an IPv4 address like `192.168.0.1`, or an IPv6 address like `::1`.
 *
 * Usually a webserver is reachable with multiple identifiers: its IP addresses, registered
 * domain names, and even `localhost` when connecting from the server itself. Each of a web server's
 * names is a distinct URL and they are not interchangeable. For example, even if
 * `http://square.github.io/dagger` and `http://google.github.io/dagger` are served by the same IP
 * address, the two URLs identify different resources.
 *
 * ### Port
 *
 * The port used to connect to the web server. By default this is 80 for HTTP and 443 for HTTPS.
 * This class never returns -1 for the port: if no port is explicitly specified in the URL then the
 * scheme's default is used.
 *
 * ### Path
 *
 * The path identifies a specific resource on the host. Paths have a hierarchical structure like
 * "/square/okhttp/issues/1486" and decompose into a list of segments like `["square", "okhttp",
 * "issues", "1486"]`.
 *
 * This class offers methods to compose and decompose paths by segment. It composes each path
 * from a list of segments by alternating between "/" and the encoded segment. For example the
 * segments `["a", "b"]` build "/a/b" and the segments `["a", "b", ""]` build "/a/b/".
 *
 * If a path's last segment is the empty string then the path ends with "/". This class always
 * builds non-empty paths: if the path is omitted it defaults to "/". The default path's segment
 * list is a single empty string: `[""]`.
 *
 * ### Query
 *
 * The query is optional: it can be null, empty, or non-empty. For many HTTP URLs the query string
 * is subdivided into a collection of name-value parameters. This class offers methods to set the
 * query as the single string, or as individual name-value parameters. With name-value parameters
 * the values are optional and names may be repeated.
 *
 * ### Fragment
 *
 * The fragment is optional: it can be null, empty, or non-empty. Unlike host, port, path, and
 * query the fragment is not sent to the webserver: it's private to the client.
 *
 * ## Encoding
 *
 * Each component must be encoded before it is embedded in the complete URL. As we saw above, the
 * string `cute #puppies` is encoded as `cute%20%23puppies` when used as a query parameter value.
 *
 * ### Percent encoding
 *
 * Percent encoding replaces a character (like `\ud83c\udf69`) with its UTF-8 hex bytes (like
 * `%F0%9F%8D%A9`). This approach works for whitespace characters, control characters, non-ASCII
 * characters, and characters that already have another meaning in a particular context.
 *
 * Percent encoding is used in every URL component except for the hostname. But the set of
 * characters that need to be encoded is different for each component. For example, the path
 * component must escape all of its `?` characters, otherwise it could be interpreted as the
 * start of the URL's query. But within the query and fragment components, the `?` character
 * doesn't delimit anything and doesn't need to be escaped.
 *
 * ```
 * HttpUrl url = HttpUrl.parse("http://who-let-the-dogs.out").newBuilder()
 *     .addPathSegment("_Who?_")
 *     .query("_Who?_")
 *     .fragment("_Who?_")
 *     .build();
 * System.out.println(url);
 * ```
 *
 * This prints:
 *
 * ```
 * http://who-let-the-dogs.out/_Who%3F_?_Who?_#_Who?_
 * ```
 *
 * When parsing URLs that lack percent encoding where it is required, this class will percent encode
 * the offending characters.
 *
 * ### IDNA Mapping and Punycode encoding
 *
 * Hostnames have different requirements and use a different encoding scheme. It consists of IDNA
 * mapping and Punycode encoding.
 *
 * In order to avoid confusion and discourage phishing attacks, [IDNA Mapping][idna] transforms
 * names to avoid confusing characters. This includes basic case folding: transforming shouting
 * `SQUARE.COM` into cool and casual `square.com`. It also handles more exotic characters. For
 * example, the Unicode trademark sign (™) could be confused for the letters "TM" in
 * `http://ho™mail.com`. To mitigate this, the single character (™) maps to the string (tm). There
 * is similar policy for all of the 1.1 million Unicode code points. Note that some code points such
 * as "\ud83c\udf69" are not mapped and cannot be used in a hostname.
 *
 * [Punycode](http://ietf.org/rfc/rfc3492.txt) converts a Unicode string to an ASCII string to make
 * international domain names work everywhere. For example, "σ" encodes as "xn--4xa". The encoded
 * string is not human readable, but can be used with classes like [InetAddress] to establish
 * connections.
 *
 * ## Why another URL model?
 *
 * Java includes both [java.net.URL][URL] and [java.net.URI][URI]. We offer a new URL
 * model to address problems that the others don't.
 *
 * ### Different URLs should be different
 *
 * Although they have different content, `java.net.URL` considers the following two URLs
 * equal, and the [equals()][Object.equals] method between them returns true:
 *
 *  * http://square.github.io/
 *
 *  * http://google.github.io/
 *
 * This is because those two hosts share the same IP address. This is an old, bad design decision
 * that makes `java.net.URL` unusable for many things. It shouldn't be used as a [Map] key or in a
 * [Set]. Doing so is both inefficient because equality may require a DNS lookup, and incorrect
 * because unequal URLs may be equal because of how they are hosted.
 *
 * ### Equal URLs should be equal
 *
 * These two URLs are semantically identical, but `java.net.URI` disagrees:
 *
 *  * http://host:80/
 *
 *  * http://host
 *
 * Both the unnecessary port specification (`:80`) and the absent trailing slash (`/`) cause URI to
 * bucket the two URLs separately. This harms URI's usefulness in collections. Any application that
 * stores information-per-URL will need to either canonicalize manually, or suffer unnecessary
 * redundancy for such URLs.
 *
 * Because they don't attempt canonical form, these classes are surprisingly difficult to use
 * securely. Suppose you're building a webservice that checks that incoming paths are prefixed
 * "/static/images/" before serving the corresponding assets from the filesystem.
 *
 * ```
 * String attack = "http://example.com/static/images/../../../../../etc/passwd";
 * System.out.println(new URL(attack).getPath());
 * System.out.println(new URI(attack).getPath());
 * System.out.println(HttpUrl.parse(attack).encodedPath());
 * ```
 *
 * By canonicalizing the input paths, they are complicit in directory traversal attacks. Code that
 * checks only the path prefix may suffer!
 *
 * ```
 * /static/images/../../../../../etc/passwd
 * /static/images/../../../../../etc/passwd
 * /etc/passwd
 * ```
 *
 * ### If it works on the web, it should work in your application
 *
 * The `java.net.URI` class is strict around what URLs it accepts. It rejects URLs like
 * `http://example.com/abc|def` because the `|` character is unsupported. This class is more
 * forgiving: it will automatically percent-encode the `|'` yielding `http://example.com/abc%7Cdef`.
 * This kind behavior is consistent with web browsers. `HttpUrl` prefers consistency with major web
 * browsers over consistency with obsolete specifications.
 *
 * ### Paths and Queries should decompose
 *
 * Neither of the built-in URL models offer direct access to path segments or query parameters.
 * Manually using `StringBuilder` to assemble these components is cumbersome: do '+' characters get
 * silently replaced with spaces? If a query parameter contains a '&amp;', does that get escaped?
 * By offering methods to read and write individual query parameters directly, application
 * developers are saved from the hassles of encoding and decoding.
 *
 * ### Plus a modern API
 *
 * The URL (JDK1.0) and URI (Java 1.4) classes predate builders and instead use telescoping
 * constructors. For example, there's no API to compose a URI with a custom port without also
 * providing a query and fragment.
 *
 * Instances of [HttpUrl] are well-formed and always have a scheme, host, and path. With
 * `java.net.URL` it's possible to create an awkward URL like `http:/` with scheme and path but no
 * hostname. Building APIs that consume such malformed values is difficult!
 *
 * This class has a modern API. It avoids punitive checked exceptions: [get] throws
 * [IllegalArgumentException] on invalid input or [parse] returns null if the input is an invalid
 * URL. You can even be explicit about whether each component has been encoded already.
 *
 * [idna]: http://www.unicode.org/reports/tr46/#ToASCII
 */
class HttpUrl internal constructor(builder: Builder) {

  /** Either "http" or "https".  */
  internal val scheme: String = builder.scheme ?: throw IllegalStateException("scheme == null")

  /** Decoded username.  */
  private val username: String = percentDecode(builder.encodedUsername, false)

  /** Decoded password.  */
  private val password: String = percentDecode(builder.encodedPassword, false)

  /** Canonical hostname.  */
  internal val host: String = builder.host ?: throw IllegalStateException("host == null")

  /** Either 80, 443 or a user-specified port. In range [1..65535].  */
  internal val port: Int = builder.effectivePort()

  /**
   * A list of canonical path segments. This list always contains at least one element, which may be
   * the empty string. Each segment is formatted with a leading '/', so if path segments were ["a",
   * "b", ""], then the encoded path would be "/a/b/".
   */
  @Suppress("UNCHECKED_CAST")
  private val pathSegments: List<String> =
      percentDecode(builder.encodedPathSegments, false) as List<String>

  /**
   * Alternating, decoded query names and values, or null for no query. Names may be empty or
   * non-empty, but never null. Values are null if the name has no corresponding '=' separator, or
   * empty, or non-empty.
   */
  private val queryNamesAndValues: List<String?>? =
      builder.encodedQueryNamesAndValues?.let { percentDecode(it, true) }

  /** Decoded fragment.  */
  private val fragment: String? = builder.encodedFragment?.let { percentDecode(it, false) }

  /** Canonical URL.  */
  private val url: String = builder.toString()

  val isHttps: Boolean = scheme == "https"

  /** Returns this URL as a [java.net.URL][URL].  */
  fun url(): URL {
    try {
      return URL(url)
    } catch (e: MalformedURLException) {
      throw RuntimeException(e) // Unexpected!
    }
  }

  /**
   * Returns this URL as a [java.net.URI][URI]. Because `URI` is more strict than this class, the
   * returned URI may be semantically different from this URL:
   *
   *  * Characters forbidden by URI like `[` and `|` will be escaped.
   *
   *  * Invalid percent-encoded sequences like `%xx` will be encoded like `%25xx`.
   *
   *  * Whitespace and control characters in the fragment will be stripped.
   *
   * These differences may have a significant consequence when the URI is interpreted by a
   * web server. For this reason the [URI class][URI] and this method should be avoided.
   */
  fun uri(): URI {
    val uri = newBuilder().reencodeForUri().toString()
    return try {
      URI(uri)
    } catch (e: URISyntaxException) {
      // Unlikely edge case: the URI has a forbidden character in the fragment. Strip it & retry.
      try {
        val stripped = uri.replace(Regex("[\\u0000-\\u001F\\u007F-\\u009F\\p{javaWhitespace}]"), "")
        URI.create(stripped)
      } catch (e1: Exception) {
        throw RuntimeException(e) // Unexpected!
      }
    }
  }

  /** Returns either "http" or "https".  */
  fun scheme(): String = scheme

  /**
   * Returns the username, or an empty string if none is set.
   *
   * <table summary="">
   * <tr><th>URL</th><th>`encodedUsername()`</th></tr>
   * <tr><td>`http://host/`</td><td>`""`</td></tr>
   * <tr><td>`http://username@host/`</td><td>`"username"`</td></tr>
   * <tr><td>`http://username:password@host/`</td><td>`"username"`</td></tr>
   * <tr><td>`http://a%20b:c%20d@host/`</td><td>`"a%20b"`</td></tr>
   * </table>
   */
  fun encodedUsername(): String {
    if (username.isEmpty()) return ""
    val usernameStart = scheme.length + 3 // "://".length() == 3.
    val usernameEnd = delimiterOffset(url, usernameStart, url.length, ":@")
    return url.substring(usernameStart, usernameEnd)
  }

  /**
   * Returns the decoded username, or an empty string if none is present.
   *
   * <table summary="">
   * <tr><th>URL</th><th>`username()`</th></tr>
   * <tr><td>`http://host/`</td><td>`""`</td></tr>
   * <tr><td>`http://username@host/`</td><td>`"username"`</td></tr>
   * <tr><td>`http://username:password@host/`</td><td>`"username"`</td></tr>
   * <tr><td>`http://a%20b:c%20d@host/`</td><td>`"a b"`</td></tr>
   * </table>
   */
  fun username(): String = username

  /**
   * Returns the password, or an empty string if none is set.
   *
   * <table summary="">
   * <tr><th>URL</th><th>`encodedPassword()`</th></tr>
   * <tr><td>`http://host/`</td><td>`""`</td></tr>
   * <tr><td>`http://username@host/`</td><td>`""`</td></tr>
   * <tr><td>`http://username:password@host/`</td><td>`"password"`</td></tr>
   * <tr><td>`http://a%20b:c%20d@host/`</td><td>`"c%20d"`</td></tr>
   * </table>
   */
  fun encodedPassword(): String {
    if (password.isEmpty()) return ""
    val passwordStart = url.indexOf(':', scheme.length + 3) + 1
    val passwordEnd = url.indexOf('@')
    return url.substring(passwordStart, passwordEnd)
  }

  /**
   * Returns the decoded password, or an empty string if none is present.
   *
   * <table summary="">
   * <tr><th>URL</th><th>`password()`</th></tr>
   * <tr><td>`http://host/`</td><td>`""`</td></tr>
   * <tr><td>`http://username@host/`</td><td>`""`</td></tr>
   * <tr><td>`http://username:password@host/`</td><td>`"password"`</td></tr>
   * <tr><td>`http://a%20b:c%20d@host/`</td><td>`"c d"`</td></tr>
   * </table>
   */
  fun password(): String = password

  /**
   * Returns the host address suitable for use with [InetAddress.getAllByName]. May be:
   *
   *  * A regular host name, like `android.com`.
   *
   *  * An IPv4 address, like `127.0.0.1`.
   *
   *  * An IPv6 address, like `::1`. Note that there are no square braces.
   *
   *  * An encoded IDN, like `xn--n3h.net`.
   *
   * <table summary="">
   * <tr><th>URL</th><th>`host()`</th></tr>
   * <tr><td>`http://android.com/`</td><td>`"android.com"`</td></tr>
   * <tr><td>`http://127.0.0.1/`</td><td>`"127.0.0.1"`</td></tr>
   * <tr><td>`http://[::1]/`</td><td>`"::1"`</td></tr>
   * <tr><td>`http://xn--n3h.net/`</td><td>`"xn--n3h.net"`</td></tr>
   * </table>
   */
  fun host(): String = host

  /**
   * Returns the explicitly-specified port if one was provided, or the default port for this URL's
   * scheme. For example, this returns 8443 for `https://square.com:8443/` and 443 for
   * `https://square.com/`. The result is in `[1..65535]`.
   *
   * <table summary="">
   * <tr><th>URL</th><th>`port()`</th></tr>
   * <tr><td>`http://host/`</td><td>`80`</td></tr>
   * <tr><td>`http://host:8000/`</td><td>`8000`</td></tr>
   * <tr><td>`https://host/`</td><td>`443`</td></tr>
   * </table>
   */
  fun port(): Int = port

  /**
   * Returns the number of segments in this URL's path. This is also the number of slashes in the
   * URL's path, like 3 in `http://host/a/b/c`. This is always at least 1.
   *
   * <table summary="">
   * <tr><th>URL</th><th>`pathSize()`</th></tr>
   * <tr><td>`http://host/`</td><td>`1`</td></tr>
   * <tr><td>`http://host/a/b/c`</td><td>`3`</td></tr>
   * <tr><td>`http://host/a/b/c/`</td><td>`4`</td></tr>
   * </table>
   */
  fun pathSize(): Int = pathSegments.size

  /**
   * Returns the entire path of this URL encoded for use in HTTP resource resolution. The returned
   * path will start with `"/"`.
   *
   * <table summary="">
   * <tr><th>URL</th><th>`encodedPath()`</th></tr>
   * <tr><td>`http://host/`</td><td>`"/"`</td></tr>
   * <tr><td>`http://host/a/b/c`</td><td>`"/a/b/c"`</td></tr>
   * <tr><td>`http://host/a/b%20c/d`</td><td>`"/a/b%20c/d"`</td></tr>
   * </table>
   */
  fun encodedPath(): String {
    val pathStart = url.indexOf('/', scheme.length + 3) // "://".length() == 3.
    val pathEnd = delimiterOffset(url, pathStart, url.length, "?#")
    return url.substring(pathStart, pathEnd)
  }

  /**
   * Returns a list of encoded path segments like `["a", "b", "c"]` for the URL `http://host/a/b/c`.
   * This list is never empty though it may contain a single empty string.
   *
   * <table summary="">
   * <tr><th>URL</th><th>`encodedPathSegments()`</th></tr>
   * <tr><td>`http://host/`</td><td>`[""]`</td></tr>
   * <tr><td>`http://host/a/b/c`</td><td>`["a", "b", "c"]`</td></tr>
   * <tr><td>`http://host/a/b%20c/d`</td><td>`["a", "b%20c", "d"]`</td></tr>
   * </table>
   */
  fun encodedPathSegments(): List<String> {
    val pathStart = url.indexOf('/', scheme.length + 3)
    val pathEnd = delimiterOffset(url, pathStart, url.length, "?#")
    val result = ArrayList<String>()
    var i = pathStart
    while (i < pathEnd) {
      i++ // Skip the '/'.
      val segmentEnd = delimiterOffset(url, i, pathEnd, '/')
      result.add(url.substring(i, segmentEnd))
      i = segmentEnd
    }
    return result
  }

  /**
   * Returns a list of path segments like `["a", "b", "c"]` for the URL `http://host/a/b/c`. This
   * list is never empty though it may contain a single empty string.
   *
   * <table summary="">
   * <tr><th>URL</th><th>`pathSegments()`</th></tr>
   * <tr><td>`http://host/`</td><td>`[""]`</td></tr>
   * <tr><td>`http://host/a/b/c"`</td><td>`["a", "b", "c"]`</td></tr>
   * <tr><td>`http://host/a/b%20c/d"`</td><td>`["a", "b c", "d"]`</td></tr>
   * </table>
   */
  fun pathSegments(): List<String> = pathSegments

  /**
   * Returns the query of this URL, encoded for use in HTTP resource resolution. The returned string
   * may be null (for URLs with no query), empty (for URLs with an empty query) or non-empty (all
   * other URLs).
   *
   * <table summary="">
   * <tr><th>URL</th><th>`encodedQuery()`</th></tr>
   * <tr><td>`http://host/`</td><td>null</td></tr>
   * <tr><td>`http://host/?`</td><td>`""`</td></tr>
   * <tr><td>`http://host/?a=apple&k=key+lime`</td><td>`"a=apple&k=key+lime"`</td></tr>
   * <tr><td>`http://host/?a=apple&a=apricot`</td><td>`"a=apple&a=apricot"`</td></tr>
   * <tr><td>`http://host/?a=apple&b`</td><td>`"a=apple&b"`</td></tr>
   * </table>
   */
  fun encodedQuery(): String? {
    if (queryNamesAndValues == null) return null // No query.
    val queryStart = url.indexOf('?') + 1
    val queryEnd = delimiterOffset(url, queryStart, url.length, '#')
    return url.substring(queryStart, queryEnd)
  }

  /**
   * Returns this URL's query, like `"abc"` for `http://host/?abc`. Most callers should
   * prefer [queryParameterName] and [queryParameterValue] because these methods offer direct access
   * to individual query parameters.
   *
   * <table summary="">
   * <tr><th>URL</th><th>`query()`</th></tr>
   * <tr><td>`http://host/`</td><td>null</td></tr>
   * <tr><td>`http://host/?`</td><td>`""`</td></tr>
   * <tr><td>`http://host/?a=apple&k=key+lime`</td><td>`"a=apple&k=key
   * lime"`</td></tr>
   * <tr><td>`http://host/?a=apple&a=apricot`</td><td>`"a=apple&a=apricot"`</td></tr>
   * <tr><td>`http://host/?a=apple&b`</td><td>`"a=apple&b"`</td></tr>
   * </table>
   */
  fun query(): String? {
    if (queryNamesAndValues == null) return null // No query.
    val result = StringBuilder()
    namesAndValuesToQueryString(result, queryNamesAndValues)
    return result.toString()
  }

  /**
   * Returns the number of query parameters in this URL, like 2 for `http://host/?a=apple&b=banana`.
   * If this URL has no query this returns 0. Otherwise it returns one more than the number of `"&"`
   * separators in the query.
   *
   * <table summary="">
   * <tr><th>URL</th><th>`querySize()`</th></tr>
   * <tr><td>`http://host/`</td><td>`0`</td></tr>
   * <tr><td>`http://host/?`</td><td>`1`</td></tr>
   * <tr><td>`http://host/?a=apple&k=key+lime`</td><td>`2`</td></tr>
   * <tr><td>`http://host/?a=apple&a=apricot`</td><td>`2`</td></tr>
   * <tr><td>`http://host/?a=apple&b`</td><td>`2`</td></tr>
   * </table>
   */
  fun querySize(): Int {
    return if (queryNamesAndValues != null) queryNamesAndValues.size / 2 else 0
  }

  /**
   * Returns the first query parameter named `name` decoded using UTF-8, or null if there is
   * no such query parameter.
   *
   * <table summary="">
   * <tr><th>URL</th><th>`queryParameter("a")`</th></tr>
   * <tr><td>`http://host/`</td><td>null</td></tr>
   * <tr><td>`http://host/?`</td><td>null</td></tr>
   * <tr><td>`http://host/?a=apple&k=key+lime`</td><td>`"apple"`</td></tr>
   * <tr><td>`http://host/?a=apple&a=apricot`</td><td>`"apple"`</td></tr>
   * <tr><td>`http://host/?a=apple&b`</td><td>`"apple"`</td></tr>
   * </table>
   */
  fun queryParameter(name: String): String? {
    if (queryNamesAndValues == null) return null
    for (i in 0 until queryNamesAndValues.size step 2) {
      if (name == queryNamesAndValues[i]) {
        return queryNamesAndValues[i + 1]
      }
    }
    return null
  }

  /**
   * Returns the distinct query parameter names in this URL, like `["a", "b"]` for
   * `http://host/?a=apple&b=banana`. If this URL has no query this returns the empty set.
   *
   * <table summary="">
   * <tr><th>URL</th><th>`queryParameterNames()`</th></tr>
   * <tr><td>`http://host/`</td><td>`[]`</td></tr>
   * <tr><td>`http://host/?`</td><td>`[""]`</td></tr>
   * <tr><td>`http://host/?a=apple&k=key+lime`</td><td>`["a", "k"]`</td></tr>
   * <tr><td>`http://host/?a=apple&a=apricot`</td><td>`["a"]`</td></tr>
   * <tr><td>`http://host/?a=apple&b`</td><td>`["a", "b"]`</td></tr>
   * </table>
   */
  fun queryParameterNames(): Set<String> {
    if (queryNamesAndValues == null) return emptySet()
    val result = LinkedHashSet<String>()
    for (i in 0 until queryNamesAndValues.size step 2) {
      result.add(queryNamesAndValues[i]!!)
    }
    return Collections.unmodifiableSet(result)
  }

  /**
   * Returns all values for the query parameter `name` ordered by their appearance in this
   * URL. For example this returns `["banana"]` for `queryParameterValue("b")` on
   * `http://host/?a=apple&b=banana`.
   *
   * <table summary="">
   * <tr><th>URL</th><th>`queryParameterValues("a")`</th><th>`queryParameterValues("b")`</th></tr>
   * <tr><td>`http://host/`</td><td>`[]`</td><td>`[]`</td></tr>
   * <tr><td>`http://host/?`</td><td>`[]`</td><td>`[]`</td></tr>
   * <tr><td>`http://host/?a=apple&k=key+lime`</td><td>`["apple"]`</td><td>`[]`</td></tr>
   * <tr><td>`http://host/?a=apple&a=apricot`</td><td>`["apple", "apricot"]`</td><td>`[]`</td></tr>
   * <tr><td>`http://host/?a=apple&b`</td><td>`["apple"]`</td><td>`[null]`</td></tr>
   * </table>
   */
  fun queryParameterValues(name: String): List<String?> {
    if (queryNamesAndValues == null) return emptyList()
    val result = ArrayList<String?>()
    for (i in 0 until queryNamesAndValues.size step 2) {
      if (name == queryNamesAndValues[i]) {
        result.add(queryNamesAndValues[i + 1])
      }
    }
    return Collections.unmodifiableList(result)
  }

  /**
   * Returns the name of the query parameter at `index`. For example this returns `"a"`
   * for `queryParameterName(0)` on `http://host/?a=apple&b=banana`. This throws if
   * `index` is not less than the [query size][querySize].
   *
   * <table summary="">
   * <tr><th>URL</th><th>`queryParameterName(0)`</th><th>`queryParameterName(1)`</th></tr>
   * <tr><td>`http://host/`</td><td>exception</td><td>exception</td></tr>
   * <tr><td>`http://host/?`</td><td>`""`</td><td>exception</td></tr>
   * <tr><td>`http://host/?a=apple&k=key+lime`</td><td>`"a"`</td><td>`"k"`</td></tr>
   * <tr><td>`http://host/?a=apple&a=apricot`</td><td>`"a"`</td><td>`"a"`</td></tr>
   * <tr><td>`http://host/?a=apple&b`</td><td>`"a"`</td><td>`"b"`</td></tr>
   * </table>
   */
  fun queryParameterName(index: Int): String {
    if (queryNamesAndValues == null) throw IndexOutOfBoundsException()
    return queryNamesAndValues[index * 2]!!
  }

  /**
   * Returns the value of the query parameter at `index`. For example this returns `"apple"` for
   * `queryParameterName(0)` on `http://host/?a=apple&b=banana`. This throws if `index` is not less
   * than the [query size][querySize].
   *
   * <table summary="">
   * <tr><th>URL</th><th>`queryParameterValue(0)`</th><th>`queryParameterValue(1)`</th></tr>
   * <tr><td>`http://host/`</td><td>exception</td><td>exception</td></tr>
   * <tr><td>`http://host/?`</td><td>null</td><td>exception</td></tr>
   * <tr><td>`http://host/?a=apple&k=key+lime`</td><td>`"apple"`</td><td>`"key lime"`</td></tr>
   * <tr><td>`http://host/?a=apple&a=apricot`</td><td>`"apple"`</td><td>`"apricot"`</td></tr>
   * <tr><td>`http://host/?a=apple&b`</td><td>`"apple"`</td><td>null</td></tr>
   * </table>
   */
  fun queryParameterValue(index: Int): String? {
    if (queryNamesAndValues == null) throw IndexOutOfBoundsException()
    return queryNamesAndValues[index * 2 + 1]
  }

  /**
   * Returns this URL's encoded fragment, like `"abc"` for `http://host/#abc`. This returns null if
   * the URL has no fragment.
   *
   * <table summary="">
   * <tr><th>URL</th><th>`encodedFragment()`</th></tr>
   * <tr><td>`http://host/`</td><td>null</td></tr>
   * <tr><td>`http://host/#`</td><td>`""`</td></tr>
   * <tr><td>`http://host/#abc`</td><td>`"abc"`</td></tr>
   * <tr><td>`http://host/#abc|def`</td><td>`"abc|def"`</td></tr>
   * </table>
   */
  fun encodedFragment(): String? {
    if (fragment == null) return null
    val fragmentStart = url.indexOf('#') + 1
    return url.substring(fragmentStart)
  }

  /**
   * Returns this URL's fragment, like `"abc"` for `http://host/#abc`. This returns null
   * if the URL has no fragment.
   *
   * <table summary="">
   * <tr><th>URL</th><th>`fragment()`</th></tr>
   * <tr><td>`http://host/`</td><td>null</td></tr>
   * <tr><td>`http://host/#`</td><td>`""`</td></tr>
   * <tr><td>`http://host/#abc`</td><td>`"abc"`</td></tr>
   * <tr><td>`http://host/#abc|def`</td><td>`"abc|def"`</td></tr>
   * </table>
   */
  fun fragment(): String? = fragment

  /**
   * Returns a string with containing this URL with its username, password, query, and fragment
   * stripped, and its path replaced with `/...`. For example, redacting
   * `http://username:password@example.com/path` returns `http://example.com/...`.
   */
  fun redact(): String {
    return newBuilder("/...")!!
        .username("")
        .password("")
        .build()
        .toString()
  }

  /**
   * Returns the URL that would be retrieved by following `link` from this URL, or null if the
   * resulting URL is not well-formed.
   */
  fun resolve(link: String): HttpUrl? = newBuilder(link)?.build()

  /**
   * Returns a builder based on this URL.
   */
  fun newBuilder(): Builder {
    val result = Builder()
    result.scheme = scheme
    result.encodedUsername = encodedUsername()
    result.encodedPassword = encodedPassword()
    result.host = host
    // If we're set to a default port, unset it in case of a scheme change.
    result.port = if (port != defaultPort(scheme)) port else -1
    result.encodedPathSegments.clear()
    result.encodedPathSegments.addAll(encodedPathSegments())
    result.encodedQuery(encodedQuery())
    result.encodedFragment = encodedFragment()
    return result
  }

  /**
   * Returns a builder for the URL that would be retrieved by following `link` from this URL,
   * or null if the resulting URL is not well-formed.
   */
  fun newBuilder(link: String): Builder? {
    return try {
      Builder().parse(this, link)
    } catch (ignored: IllegalArgumentException) {
      null
    }
  }

  override fun equals(other: Any?): Boolean {
    return other is HttpUrl && other.url == url
  }

  override fun hashCode(): Int = url.hashCode()

  override fun toString(): String = url

  /**
   * Returns the domain name of this URL's [host] that is one level beneath the public suffix by
   * consulting the [public suffix list](https://publicsuffix.org). Returns null if this URL's
   * [host] is an IP address or is considered a public suffix by the public suffix list.
   *
   * In general this method **should not** be used to test whether a domain is valid or routable.
   * Instead, DNS is the recommended source for that information.
   *
   * <table summary="">
   * <tr><th>URL</th><th>`topPrivateDomain()`</th></tr>
   * <tr><td>`http://google.com`</td><td>`"google.com"`</td></tr>
   * <tr><td>`http://adwords.google.co.uk`</td><td>`"google.co.uk"`</td></tr>
   * <tr><td>`http://square`</td><td>null</td></tr>
   * <tr><td>`http://co.uk`</td><td>null</td></tr>
   * <tr><td>`http://localhost`</td><td>null</td></tr>
   * <tr><td>`http://127.0.0.1`</td><td>null</td></tr>
   * </table>
   */
  fun topPrivateDomain(): String? {
    return if (verifyAsIpAddress(host)) {
      null
    } else {
      PublicSuffixDatabase.get().getEffectiveTldPlusOne(host)
    }
  }

  class Builder {
    internal var scheme: String? = null
    internal var encodedUsername = ""
    internal var encodedPassword = ""
    internal var host: String? = null
    internal var port = -1
    internal val encodedPathSegments = mutableListOf<String>()
    internal var encodedQueryNamesAndValues: MutableList<String?>? = null
    internal var encodedFragment: String? = null

    init {
      encodedPathSegments.add("") // The default path is '/' which needs a trailing space.
    }

    /**
     * @param scheme either "http" or "https".
     */
    fun scheme(scheme: String): Builder {
      when {
        scheme.equals("http", ignoreCase = true) -> this.scheme = "http"
        scheme.equals("https", ignoreCase = true) -> this.scheme = "https"
        else -> throw IllegalArgumentException("unexpected scheme: $scheme")
      }
      return this
    }

    fun username(username: String): Builder {
      this.encodedUsername = canonicalize(username, USERNAME_ENCODE_SET, alreadyEncoded = false,
              strict = false, plusIsSpace = false, asciiOnly = true)
      return this
    }

    fun encodedUsername(encodedUsername: String): Builder {
      this.encodedUsername = canonicalize(
          encodedUsername, USERNAME_ENCODE_SET, alreadyEncoded = true, strict = false,
              plusIsSpace = false, asciiOnly = true)
      return this
    }

    fun password(password: String): Builder {
      this.encodedPassword = canonicalize(password, PASSWORD_ENCODE_SET, alreadyEncoded = false,
              strict = false, plusIsSpace = false, asciiOnly = true)
      return this
    }

    fun encodedPassword(encodedPassword: String): Builder {
      this.encodedPassword = canonicalize(
          encodedPassword, PASSWORD_ENCODE_SET, alreadyEncoded = true, strict = false,
              plusIsSpace = false, asciiOnly = true)
      return this
    }

    /**
     * @param host either a regular hostname, International Domain Name, IPv4 address, or IPv6
     * address.
     */
    fun host(host: String): Builder {
      val encoded = canonicalizeHost(host, 0, host.length) ?: throw IllegalArgumentException(
          "unexpected host: $host")
      this.host = encoded
      return this
    }

    fun port(port: Int): Builder {
      if (port <= 0 || port > 65535) throw IllegalArgumentException("unexpected port: $port")
      this.port = port
      return this
    }

    internal fun effectivePort(): Int {
      return if (port != -1) port else defaultPort(scheme!!)
    }

    fun addPathSegment(pathSegment: String): Builder {
      push(pathSegment, 0, pathSegment.length, addTrailingSlash = false, alreadyEncoded = false)
      return this
    }

    /**
     * Adds a set of path segments separated by a slash (either `\` or `/`). If `pathSegments`
     * starts with a slash, the resulting URL will have empty path segment.
     */
    fun addPathSegments(pathSegments: String): Builder {
      return addPathSegments(pathSegments, false)
    }

    fun addEncodedPathSegment(encodedPathSegment: String): Builder {
      push(encodedPathSegment, 0, encodedPathSegment.length, addTrailingSlash = false,
              alreadyEncoded = true)
      return this
    }

    /**
     * Adds a set of encoded path segments separated by a slash (either `\` or `/`). If
     * `encodedPathSegments` starts with a slash, the resulting URL will have empty path segment.
     */
    fun addEncodedPathSegments(encodedPathSegments: String): Builder {
      return addPathSegments(encodedPathSegments, true)
    }

    private fun addPathSegments(pathSegments: String, alreadyEncoded: Boolean): Builder {
      var offset = 0
      do {
        val segmentEnd = delimiterOffset(pathSegments, offset, pathSegments.length, "/\\")
        val addTrailingSlash = segmentEnd < pathSegments.length
        push(pathSegments, offset, segmentEnd, addTrailingSlash, alreadyEncoded)
        offset = segmentEnd + 1
      } while (offset <= pathSegments.length)
      return this
    }

    fun setPathSegment(index: Int, pathSegment: String): Builder {
      val canonicalPathSegment = canonicalize(pathSegment, 0, pathSegment.length,
          PATH_SEGMENT_ENCODE_SET, false, false, false, true, null)
      if (isDot(canonicalPathSegment) || isDotDot(canonicalPathSegment)) {
        throw IllegalArgumentException("unexpected path segment: $pathSegment")
      }
      encodedPathSegments[index] = canonicalPathSegment
      return this
    }

    fun setEncodedPathSegment(index: Int, encodedPathSegment: String): Builder {
      val canonicalPathSegment = canonicalize(encodedPathSegment, 0, encodedPathSegment.length,
          PATH_SEGMENT_ENCODE_SET, true, false, false, true, null)
      encodedPathSegments[index] = canonicalPathSegment
      if (isDot(canonicalPathSegment) || isDotDot(canonicalPathSegment)) {
        throw IllegalArgumentException("unexpected path segment: $encodedPathSegment")
      }
      return this
    }

    fun removePathSegment(index: Int): Builder {
      encodedPathSegments.removeAt(index)
      if (encodedPathSegments.isEmpty()) {
        encodedPathSegments.add("") // Always leave at least one '/'.
      }
      return this
    }

    fun encodedPath(encodedPath: String): Builder {
      if (!encodedPath.startsWith("/")) {
        throw IllegalArgumentException("unexpected encodedPath: $encodedPath")
      }
      resolvePath(encodedPath, 0, encodedPath.length)
      return this
    }

    fun query(query: String?): Builder {
      this.encodedQueryNamesAndValues = if (query != null) {
        queryStringToNamesAndValues(canonicalize(query, QUERY_ENCODE_SET, alreadyEncoded = false,
                strict = false, plusIsSpace = true, asciiOnly = true))
      } else {
        null
      }
      return this
    }

    fun encodedQuery(encodedQuery: String?): Builder {
      this.encodedQueryNamesAndValues = if (encodedQuery != null) {
        queryStringToNamesAndValues(
            canonicalize(encodedQuery, QUERY_ENCODE_SET, alreadyEncoded = true, strict = false,
                    plusIsSpace = true, asciiOnly = true))
      } else {
        null
      }
      return this
    }

    /** Encodes the query parameter using UTF-8 and adds it to this URL's query string.  */
    fun addQueryParameter(name: String, value: String?): Builder {
      if (encodedQueryNamesAndValues == null) encodedQueryNamesAndValues = ArrayList()
      encodedQueryNamesAndValues!!.add(
          canonicalize(name, QUERY_COMPONENT_ENCODE_SET, alreadyEncoded = false, strict = false,
                  plusIsSpace = true, asciiOnly = true))
      encodedQueryNamesAndValues!!.add(if (value != null) {
        canonicalize(value, QUERY_COMPONENT_ENCODE_SET, alreadyEncoded = false, strict = false,
                plusIsSpace = true, asciiOnly = true)
      } else {
        null
      })
      return this
    }

    /** Adds the pre-encoded query parameter to this URL's query string.  */
    fun addEncodedQueryParameter(encodedName: String, encodedValue: String?): Builder {
      if (encodedQueryNamesAndValues == null) encodedQueryNamesAndValues = ArrayList()
      encodedQueryNamesAndValues!!.add(
          canonicalize(encodedName, QUERY_COMPONENT_REENCODE_SET, alreadyEncoded = true,
                  strict = false, plusIsSpace = true, asciiOnly = true))
      encodedQueryNamesAndValues!!.add(if (encodedValue != null) {
        canonicalize(encodedValue, QUERY_COMPONENT_REENCODE_SET, alreadyEncoded = true,
                strict = false, plusIsSpace = true, asciiOnly = true)
      } else {
        null
      })
      return this
    }

    fun setQueryParameter(name: String, value: String?): Builder {
      removeAllQueryParameters(name)
      addQueryParameter(name, value)
      return this
    }

    fun setEncodedQueryParameter(encodedName: String, encodedValue: String?): Builder {
      removeAllEncodedQueryParameters(encodedName)
      addEncodedQueryParameter(encodedName, encodedValue)
      return this
    }

    fun removeAllQueryParameters(name: String): Builder {
      if (encodedQueryNamesAndValues == null) return this
      val nameToRemove = canonicalize(name, QUERY_COMPONENT_ENCODE_SET, alreadyEncoded = false,
              strict = false, plusIsSpace = true, asciiOnly = true)
      removeAllCanonicalQueryParameters(nameToRemove)
      return this
    }

    fun removeAllEncodedQueryParameters(encodedName: String): Builder {
      if (encodedQueryNamesAndValues == null) return this
      removeAllCanonicalQueryParameters(
          canonicalize(encodedName, QUERY_COMPONENT_REENCODE_SET, alreadyEncoded = true,
                  strict = false, plusIsSpace = true, asciiOnly = true))
      return this
    }

    private fun removeAllCanonicalQueryParameters(canonicalName: String) {
      var i = encodedQueryNamesAndValues!!.size - 2
      while (i >= 0) {
        if (canonicalName == encodedQueryNamesAndValues!![i]) {
          encodedQueryNamesAndValues!!.removeAt(i + 1)
          encodedQueryNamesAndValues!!.removeAt(i)
          if (encodedQueryNamesAndValues!!.isEmpty()) {
            encodedQueryNamesAndValues = null
            return
          }
        }
        i -= 2
      }
    }

    fun fragment(fragment: String?): Builder {
      this.encodedFragment = if (fragment != null) {
        canonicalize(fragment, FRAGMENT_ENCODE_SET, alreadyEncoded = false, strict = false,
                plusIsSpace = false, asciiOnly = false)
      } else {
        null
      }
      return this
    }

    fun encodedFragment(encodedFragment: String?): Builder {
      this.encodedFragment = if (encodedFragment != null) {
        canonicalize(encodedFragment, FRAGMENT_ENCODE_SET, alreadyEncoded = true, strict = false,
                plusIsSpace = false, asciiOnly = false)
      } else {
        null
      }
      return this
    }

    /**
     * Re-encodes the components of this URL so that it satisfies (obsolete) RFC 2396, which is
     * particularly strict for certain components.
     */
    internal fun reencodeForUri(): Builder {
      for (i in 0 until encodedPathSegments.size) {
        val pathSegment = encodedPathSegments[i]
        encodedPathSegments[i] =
            canonicalize(pathSegment, PATH_SEGMENT_ENCODE_SET_URI, alreadyEncoded = true,
                    strict = true, plusIsSpace = false, asciiOnly = true)
      }
      if (encodedQueryNamesAndValues != null) {
        for (i in 0 until encodedQueryNamesAndValues!!.size) {
          val component = encodedQueryNamesAndValues!![i]
          if (component != null) {
            encodedQueryNamesAndValues!![i] =
                canonicalize(component, QUERY_COMPONENT_ENCODE_SET_URI, alreadyEncoded = true,
                        strict = true, plusIsSpace = true, asciiOnly = true)
          }
        }
      }
      if (encodedFragment != null) {
        encodedFragment = canonicalize(
            encodedFragment!!, FRAGMENT_ENCODE_SET_URI, alreadyEncoded = true, strict = true,
                plusIsSpace = false, asciiOnly = false)
      }
      return this
    }

    fun build(): HttpUrl = HttpUrl(this)

    override fun toString(): String {
      val result = StringBuilder()
      if (scheme != null) {
        result.append(scheme)
        result.append("://")
      } else {
        result.append("//")
      }

      if (encodedUsername.isNotEmpty() || encodedPassword.isNotEmpty()) {
        result.append(encodedUsername)
        if (encodedPassword.isNotEmpty()) {
          result.append(':')
          result.append(encodedPassword)
        }
        result.append('@')
      }

      if (host != null) {
        if (host!!.indexOf(':') != -1) {
          // Host is an IPv6 address.
          result.append('[')
          result.append(host)
          result.append(']')
        } else {
          result.append(host)
        }
      }

      if (port != -1 || scheme != null) {
        val effectivePort = effectivePort()
        if (scheme == null || effectivePort != defaultPort(scheme!!)) {
          result.append(':')
          result.append(effectivePort)
        }
      }

      pathSegmentsToString(result, encodedPathSegments)

      if (encodedQueryNamesAndValues != null) {
        result.append('?')
        namesAndValuesToQueryString(result, encodedQueryNamesAndValues!!)
      }

      if (encodedFragment != null) {
        result.append('#')
        result.append(encodedFragment)
      }

      return result.toString()
    }

    internal fun parse(base: HttpUrl?, input: String): Builder {
      var pos = skipLeadingAsciiWhitespace(input, 0, input.length)
      val limit = skipTrailingAsciiWhitespace(input, pos, input.length)

      // Scheme.
      val schemeDelimiterOffset = schemeDelimiterOffset(input, pos, limit)
      if (schemeDelimiterOffset != -1) {
<<<<<<< HEAD
        when {
          input.regionMatches(pos, "https:", 0, 6, ignoreCase = true) -> {
            this.scheme = "https"
            pos += "https:".length
          }
          input.regionMatches(pos, "http:", 0, 5, ignoreCase = true) -> {
            this.scheme = "http"
            pos += "http:".length
          }
          else -> throw IllegalArgumentException("Expected URL scheme 'http' or 'https' but was '" +
=======
        if (input.startsWith("https:", ignoreCase = true, startIndex = pos)) {
          this.scheme = "https"
          pos += "https:".length
        } else if (input.startsWith("http:", ignoreCase = true, startIndex = pos)) {
          this.scheme = "http"
          pos += "http:".length
        } else {
          throw IllegalArgumentException("Expected URL scheme 'http' or 'https' but was '" +
>>>>>>> fefe7ea6
              input.substring(0, schemeDelimiterOffset) + "'")
        }
      } else if (base != null) {
        this.scheme = base.scheme
      } else {
        throw IllegalArgumentException(
            "Expected URL scheme 'http' or 'https' but no colon was found")
      }

      // Authority.
      var hasUsername = false
      var hasPassword = false
      val slashCount = slashCount(input, pos, limit)
      if (slashCount >= 2 || base == null || base.scheme != this.scheme) {
        // Read an authority if either:
        //  * The input starts with 2 or more slashes. These follow the scheme if it exists.
        //  * The input scheme exists and is different from the base URL's scheme.
        //
        // The structure of an authority is:
        //   username:password@host:port
        //
        // Username, password and port are optional.
        //   [username[:password]@]host[:port]
        pos += slashCount
        authority@ while (true) {
          val componentDelimiterOffset = delimiterOffset(input, pos, limit, "@/\\?#")
          val c = if (componentDelimiterOffset != limit) {
            input[componentDelimiterOffset].toInt()
          } else {
            -1
          }
          when (c) {
            '@'.toInt() -> {
              // User info precedes.
              if (!hasPassword) {
                val passwordColonOffset = delimiterOffset(
                    input, pos, componentDelimiterOffset, ':')
                val canonicalUsername = canonicalize(input, pos, passwordColonOffset,
                    USERNAME_ENCODE_SET, true, false, false, true, null)
                this.encodedUsername = if (hasUsername) {
                  this.encodedUsername + "%40" + canonicalUsername
                } else {
                  canonicalUsername
                }
                if (passwordColonOffset != componentDelimiterOffset) {
                  hasPassword = true
                  this.encodedPassword = canonicalize(input, passwordColonOffset + 1,
                      componentDelimiterOffset, PASSWORD_ENCODE_SET, true, false, false, true, null)
                }
                hasUsername = true
              } else {
                this.encodedPassword = this.encodedPassword + "%40" + canonicalize(input, pos,
                    componentDelimiterOffset, PASSWORD_ENCODE_SET, true, false, false, true, null)
              }
              pos = componentDelimiterOffset + 1
            }

            -1, '/'.toInt(), '\\'.toInt(), '?'.toInt(), '#'.toInt() -> {
              // Host info precedes.
              val portColonOffset = portColonOffset(input, pos, componentDelimiterOffset)
              if (portColonOffset + 1 < componentDelimiterOffset) {
                host = canonicalizeHost(input, pos, portColonOffset)
                port = parsePort(input, portColonOffset + 1, componentDelimiterOffset)
                require(port != -1) {
                  "Invalid URL port: \"${input.substring(portColonOffset + 1,
                      componentDelimiterOffset)}\""
                }
              } else {
                host = canonicalizeHost(input, pos, portColonOffset)
                port = defaultPort(scheme!!)
              }
              require(host != null) {
                "$INVALID_HOST: \"${input.substring(pos, portColonOffset)}\""
              }
              pos = componentDelimiterOffset
              break@authority
            }
          }
        }
      } else {
        // This is a relative link. Copy over all authority components. Also maybe the path & query.
        this.encodedUsername = base.encodedUsername()
        this.encodedPassword = base.encodedPassword()
        this.host = base.host
        this.port = base.port
        this.encodedPathSegments.clear()
        this.encodedPathSegments.addAll(base.encodedPathSegments())
        if (pos == limit || input[pos] == '#') {
          encodedQuery(base.encodedQuery())
        }
      }

      // Resolve the relative path.
      val pathDelimiterOffset = delimiterOffset(input, pos, limit, "?#")
      resolvePath(input, pos, pathDelimiterOffset)
      pos = pathDelimiterOffset

      // Query.
      if (pos < limit && input[pos] == '?') {
        val queryDelimiterOffset = delimiterOffset(input, pos, limit, '#')
        this.encodedQueryNamesAndValues = queryStringToNamesAndValues(canonicalize(
            input, pos + 1, queryDelimiterOffset, QUERY_ENCODE_SET, true, false, true, true, null))
        pos = queryDelimiterOffset
      }

      // Fragment.
      if (pos < limit && input[pos] == '#') {
        this.encodedFragment = canonicalize(
            input, pos + 1, limit, FRAGMENT_ENCODE_SET, true, false, false, false, null)
      }

      return this
    }

    private fun resolvePath(input: String, startPos: Int, limit: Int) {
      var pos = startPos
      // Read a delimiter.
      if (pos == limit) {
        // Empty path: keep the base path as-is.
        return
      }
      val c = input[pos]
      if (c == '/' || c == '\\') {
        // Absolute path: reset to the default "/".
        encodedPathSegments.clear()
        encodedPathSegments.add("")
        pos++
      } else {
        // Relative path: clear everything after the last '/'.
        encodedPathSegments[encodedPathSegments.size - 1] = ""
      }

      // Read path segments.
      var i = pos
      while (i < limit) {
        val pathSegmentDelimiterOffset = delimiterOffset(input, i, limit, "/\\")
        val segmentHasTrailingSlash = pathSegmentDelimiterOffset < limit
        push(input, i, pathSegmentDelimiterOffset, segmentHasTrailingSlash, true)
        i = pathSegmentDelimiterOffset
        if (segmentHasTrailingSlash) i++
      }
    }

    /** Adds a path segment. If the input is ".." or equivalent, this pops a path segment.  */
    private fun push(
      input: String,
      pos: Int,
      limit: Int,
      addTrailingSlash: Boolean,
      alreadyEncoded: Boolean
    ) {
      val segment = canonicalize(
          input, pos, limit, PATH_SEGMENT_ENCODE_SET, alreadyEncoded, false, false, true, null)
      if (isDot(segment)) {
        return // Skip '.' path segments.
      }
      if (isDotDot(segment)) {
        pop()
        return
      }
      if (encodedPathSegments[encodedPathSegments.size - 1].isEmpty()) {
        encodedPathSegments[encodedPathSegments.size - 1] = segment
      } else {
        encodedPathSegments.add(segment)
      }
      if (addTrailingSlash) {
        encodedPathSegments.add("")
      }
    }

    private fun isDot(input: String): Boolean {
      return input == "." || input.equals("%2e", ignoreCase = true)
    }

    private fun isDotDot(input: String): Boolean {
      return (input == ".." ||
          input.equals("%2e.", ignoreCase = true) ||
          input.equals(".%2e", ignoreCase = true) ||
          input.equals("%2e%2e", ignoreCase = true))
    }

    /**
     * Removes a path segment. When this method returns the last segment is always "", which means
     * the encoded path will have a trailing '/'.
     *
     * Popping "/a/b/c/" yields "/a/b/". In this case the list of path segments goes from ["a",
     * "b", "c", ""] to ["a", "b", ""].
     *
     * Popping "/a/b/c" also yields "/a/b/". The list of path segments goes from ["a", "b", "c"]
     * to ["a", "b", ""].
     */
    private fun pop() {
      val removed = encodedPathSegments.removeAt(encodedPathSegments.size - 1)

      // Make sure the path ends with a '/' by either adding an empty string or clearing a segment.
      if (removed.isEmpty() && encodedPathSegments.isNotEmpty()) {
        encodedPathSegments[encodedPathSegments.size - 1] = ""
      } else {
        encodedPathSegments.add("")
      }
    }

    companion object {
      internal const val INVALID_HOST = "Invalid URL host"

      /**
       * Returns the index of the ':' in `input` that is after scheme characters. Returns -1 if
       * `input` does not have a scheme that starts at `pos`.
       */
      @JvmStatic
      private fun schemeDelimiterOffset(input: String, pos: Int, limit: Int): Int {
        if (limit - pos < 2) return -1

        val c0 = input[pos]
        if ((c0 < 'a' || c0 > 'z') && (c0 < 'A' || c0 > 'Z')) return -1 // Not a scheme start char.

        for (i in pos + 1 until limit) {
          val c = input[i]

          return if (c in 'a'..'z' ||
              c in 'A'..'Z' ||
              c in '0'..'9' ||
              c == '+' ||
              c == '-' ||
              c == '.') {
            continue // Scheme character. Keep going.
          } else if (c == ':') {
            i // Scheme prefix!
          } else {
            -1 // Non-scheme character before the first ':'.
          }
        }

        return -1 // No ':'; doesn't start with a scheme.
      }

      /** Returns the number of '/' and '\' slashes in `input`, starting at `pos`.  */
      @JvmStatic
      private fun slashCount(input: String, pos: Int, limit: Int): Int {
        var slashCount = 0
        for (i in pos until limit) {
          val c = input[i]
          if (c == '\\' || c == '/') {
            slashCount++
          } else {
            break
          }
        }
        return slashCount
      }

      /** Finds the first ':' in `input`, skipping characters between square braces "[...]".  */
      @JvmStatic
      private fun portColonOffset(input: String, pos: Int, limit: Int): Int {
        var i = pos
        while (i < limit) {
          when (input[i]) {
            '[' -> {
              while (++i < limit) {
                if (input[i] == ']') break
              }
            }
            ':' -> return i
          }
          i++
        }
        return limit // No colon.
      }

      @JvmStatic
      private fun canonicalizeHost(input: String, pos: Int, limit: Int): String? {
        // Start by percent decoding the host. The WHATWG spec suggests doing this only after we've
        // checked for IPv6 square braces. But Chrome does it first, and that's more lenient.
        val percentDecoded = percentDecode(input, pos, limit, false)
        return Util.canonicalizeHost(percentDecoded)
      }

      @JvmStatic
      private fun parsePort(input: String, pos: Int, limit: Int): Int {
        return try {
          // Canonicalize the port string to skip '\n' etc.
          val portString = canonicalize(input, pos, limit, "", false, false, false, true, null)
          val i = Integer.parseInt(portString)
          if (i in 1..65535) i else -1
        } catch (e: NumberFormatException) {
          -1 // Invalid port.
        }
      }
    }
  }

  private fun percentDecode(list: List<String?>, plusIsSpace: Boolean): List<String?> {
    val size = list.size
    val result = ArrayList<String?>(size)
    for (i in 0 until size) {
      val s = list[i]
      result.add(if (s != null) percentDecode(s, plusIsSpace) else null)
    }
    return Collections.unmodifiableList(result)
  }

  companion object {
    @JvmStatic
    private val HEX_DIGITS =
        charArrayOf('0', '1', '2', '3', '4', '5', '6', '7', '8', '9', 'A', 'B', 'C', 'D', 'E', 'F')
    internal const val USERNAME_ENCODE_SET = " \"':;<=>@[]^`{}|/\\?#"
    internal const val PASSWORD_ENCODE_SET = " \"':;<=>@[]^`{}|/\\?#"
    internal const val PATH_SEGMENT_ENCODE_SET = " \"<>^`{}|/\\?#"
    internal const val PATH_SEGMENT_ENCODE_SET_URI = "[]"
    internal const val QUERY_ENCODE_SET = " \"'<>#"
    internal const val QUERY_COMPONENT_REENCODE_SET = " \"'<>#&="
    internal const val QUERY_COMPONENT_ENCODE_SET = " !\"#$&'(),/:;<=>?@[]\\^`{|}~"
    internal const val QUERY_COMPONENT_ENCODE_SET_URI = "\\^`{|}"
    internal const val FORM_ENCODE_SET = " \"':;<=>@[]^`{}|/\\?#&!$(),~"
    internal const val FRAGMENT_ENCODE_SET = ""
    internal const val FRAGMENT_ENCODE_SET_URI = " \"#<>\\^`{|}"

    /** Returns 80 if `scheme.equals("http")`, 443 if `scheme.equals("https")` and -1 otherwise. */
    @JvmStatic
    fun defaultPort(scheme: String): Int {
      return when (scheme) {
        "http" -> 80
        "https" -> 443
        else -> -1
      }
    }

    @JvmStatic
    internal fun pathSegmentsToString(out: StringBuilder, pathSegments: List<String>) {
      for (i in 0 until pathSegments.size) {
        out.append('/')
        out.append(pathSegments[i])
      }
    }

    @JvmStatic
    internal fun namesAndValuesToQueryString(out: StringBuilder, namesAndValues: List<String?>) {
      for (i in 0 until namesAndValues.size step 2) {
        val name = namesAndValues[i]
        val value = namesAndValues[i + 1]
        if (i > 0) out.append('&')
        out.append(name)
        if (value != null) {
          out.append('=')
          out.append(value)
        }
      }
    }

    /**
     * Cuts `encodedQuery` up into alternating parameter names and values. This divides a query
     * string like `subject=math&easy&problem=5-2=3` into the list `["subject", "math", "easy",
     * null, "problem", "5-2=3"]`. Note that values may be null and may contain '=' characters.
     */
    @JvmStatic
    internal fun queryStringToNamesAndValues(encodedQuery: String): MutableList<String?> {
      val result = mutableListOf<String?>()
      var pos = 0
      while (pos <= encodedQuery.length) {
        var ampersandOffset = encodedQuery.indexOf('&', pos)
        if (ampersandOffset == -1) ampersandOffset = encodedQuery.length

        val equalsOffset = encodedQuery.indexOf('=', pos)
        if (equalsOffset == -1 || equalsOffset > ampersandOffset) {
          result.add(encodedQuery.substring(pos, ampersandOffset))
          result.add(null) // No value for this name.
        } else {
          result.add(encodedQuery.substring(pos, equalsOffset))
          result.add(encodedQuery.substring(equalsOffset + 1, ampersandOffset))
        }
        pos = ampersandOffset + 1
      }
      return result
    }

    /**
     * Returns a new `HttpUrl` representing `url` if it is a well-formed HTTP or HTTPS URL, or null
     * if it isn't.
     */
    @JvmStatic
    fun parse(url: String): HttpUrl? {
      return try {
        get(url)
      } catch (ignored: IllegalArgumentException) {
        null
      }
    }

    /**
     * Returns a new `HttpUrl` representing `url`.
     *
     * @throws IllegalArgumentException If `url` is not a well-formed HTTP or HTTPS URL.
     */
    @JvmStatic
    fun get(url: String): HttpUrl = Builder().parse(null, url).build()

    /**
     * Returns an [HttpUrl] for `url` if its protocol is `http` or `https`, or
     * null if it has any other protocol.
     */
    @JvmStatic
    fun get(url: URL): HttpUrl? = parse(url.toString())

    @JvmStatic
    fun get(uri: URI): HttpUrl? = parse(uri.toString())

    @JvmStatic
    internal fun percentDecode(encoded: String, plusIsSpace: Boolean): String =
        percentDecode(encoded, 0, encoded.length, plusIsSpace)

    @JvmStatic
    internal fun percentDecode(
      encoded: String,
      pos: Int,
      limit: Int,
      plusIsSpace: Boolean
    ): String {
      for (i in pos until limit) {
        val c = encoded[i]
        if (c == '%' || c == '+' && plusIsSpace) {
          // Slow path: the character at i requires decoding!
          val out = Buffer()
          out.writeUtf8(encoded, pos, i)
          percentDecode(out, encoded, i, limit, plusIsSpace)
          return out.readUtf8()
        }
      }

      // Fast path: no characters in [pos..limit) required decoding.
      return encoded.substring(pos, limit)
    }

    @JvmStatic
    internal fun percentDecode(
      out: Buffer,
      encoded: String,
      pos: Int,
      limit: Int,
      plusIsSpace: Boolean
    ) {
      var codePoint: Int
      var i = pos
      while (i < limit) {
        codePoint = encoded.codePointAt(i)
        if (codePoint == '%'.toInt() && i + 2 < limit) {
          val d1 = decodeHexDigit(encoded[i + 1])
          val d2 = decodeHexDigit(encoded[i + 2])
          if (d1 != -1 && d2 != -1) {
            out.writeByte((d1 shl 4) + d2)
            i += 2
            i += Character.charCount(codePoint)
            continue
          }
        } else if (codePoint == '+'.toInt() && plusIsSpace) {
          out.writeByte(' '.toInt())
          i++
          continue
        }
        out.writeUtf8CodePoint(codePoint)
        i += Character.charCount(codePoint)
      }
    }

    @JvmStatic
    internal fun percentEncoded(encoded: String, pos: Int, limit: Int): Boolean {
      return (pos + 2 < limit &&
          encoded[pos] == '%' &&
          decodeHexDigit(encoded[pos + 1]) != -1 &&
          decodeHexDigit(encoded[pos + 2]) != -1)
    }

    /**
     * Returns a substring of `input` on the range `[pos..limit)` with the following
     * transformations:
     *
     *  * Tabs, newlines, form feeds and carriage returns are skipped.
     *
     *  * In queries, ' ' is encoded to '+' and '+' is encoded to "%2B".
     *
     *  * Characters in `encodeSet` are percent-encoded.
     *
     *  * Control characters and non-ASCII characters are percent-encoded.
     *
     *  * All other characters are copied without transformation.
     *
     * @param alreadyEncoded true to leave '%' as-is; false to convert it to '%25'.
     * @param strict true to encode '%' if it is not the prefix of a valid percent encoding.
     * @param plusIsSpace true to encode '+' as "%2B" if it is not already encoded.
     * @param asciiOnly true to encode all non-ASCII codepoints.
     * @param charset which charset to use, null equals UTF-8.
     */
    @JvmStatic
    internal fun canonicalize(
      input: String,
      pos: Int,
      limit: Int,
      encodeSet: String,
      alreadyEncoded: Boolean,
      strict: Boolean,
      plusIsSpace: Boolean,
      asciiOnly: Boolean,
      charset: Charset?
    ): String {
      var codePoint: Int
      var i = pos
      while (i < limit) {
        codePoint = input.codePointAt(i)
        if (codePoint < 0x20 ||
            codePoint == 0x7f ||
            codePoint >= 0x80 && asciiOnly ||
            encodeSet.indexOf(codePoint.toChar()) != -1 ||
            codePoint == '%'.toInt() && (!alreadyEncoded || strict && !percentEncoded(input, i,
                limit)) ||
            codePoint == '+'.toInt() && plusIsSpace) {
          // Slow path: the character at i requires encoding!
          val out = Buffer()
          out.writeUtf8(input, pos, i)
          canonicalize(out, input, i, limit, encodeSet, alreadyEncoded, strict, plusIsSpace,
              asciiOnly, charset)
          return out.readUtf8()
        }
        i += Character.charCount(codePoint)
      }

      // Fast path: no characters in [pos..limit) required encoding.
      return input.substring(pos, limit)
    }

    @JvmStatic
    internal fun canonicalize(
      out: Buffer,
      input: String,
      pos: Int,
      limit: Int,
      encodeSet: String,
      alreadyEncoded: Boolean,
      strict: Boolean,
      plusIsSpace: Boolean,
      asciiOnly: Boolean,
      charset: Charset?
    ) {
      var encodedCharBuffer: Buffer? = null // Lazily allocated.
      var codePoint: Int
      var i = pos
      while (i < limit) {
        codePoint = input.codePointAt(i)
        if (alreadyEncoded && (codePoint == '\t'.toInt() || codePoint == '\n'.toInt() || codePoint == '\u000c'.toInt() || codePoint == '\r'.toInt())) {
          // Skip this character.
        } else if (codePoint == '+'.toInt() && plusIsSpace) {
          // Encode '+' as '%2B' since we permit ' ' to be encoded as either '+' or '%20'.
          out.writeUtf8(if (alreadyEncoded) "+" else "%2B")
        } else if (codePoint < 0x20 ||
            codePoint == 0x7f ||
            codePoint >= 0x80 && asciiOnly ||
            encodeSet.indexOf(codePoint.toChar()) != -1 ||
            codePoint == '%'.toInt() && (!alreadyEncoded || strict && !percentEncoded(input, i,
                limit))) {
          // Percent encode this character.
          if (encodedCharBuffer == null) {
            encodedCharBuffer = Buffer()
          }

          if (charset == null || charset == UTF_8) {
            encodedCharBuffer.writeUtf8CodePoint(codePoint)
          } else {
            encodedCharBuffer.writeString(input, i, i + Character.charCount(codePoint), charset)
          }

          while (!encodedCharBuffer.exhausted()) {
            val b = encodedCharBuffer.readByte().toInt() and 0xff
            out.writeByte('%'.toInt())
            out.writeByte(HEX_DIGITS[b shr 4 and 0xf].toInt())
            out.writeByte(HEX_DIGITS[b and 0xf].toInt())
          }
        } else {
          // This character doesn't need encoding. Just copy it over.
          out.writeUtf8CodePoint(codePoint)
        }
        i += Character.charCount(codePoint)
      }
    }

    @JvmStatic
    internal fun canonicalize(
      input: String,
      encodeSet: String,
      alreadyEncoded: Boolean,
      strict: Boolean,
      plusIsSpace: Boolean,
      asciiOnly: Boolean,
      charset: Charset?
    ): String = canonicalize(input, 0, input.length, encodeSet, alreadyEncoded, strict, plusIsSpace,
        asciiOnly, charset)

    @JvmStatic
    internal fun canonicalize(
      input: String,
      encodeSet: String,
      alreadyEncoded: Boolean,
      strict: Boolean,
      plusIsSpace: Boolean,
      asciiOnly: Boolean
    ): String = canonicalize(
        input, 0, input.length, encodeSet, alreadyEncoded, strict, plusIsSpace, asciiOnly, null)
  }
}<|MERGE_RESOLUTION|>--- conflicted
+++ resolved
@@ -1168,27 +1168,16 @@
       // Scheme.
       val schemeDelimiterOffset = schemeDelimiterOffset(input, pos, limit)
       if (schemeDelimiterOffset != -1) {
-<<<<<<< HEAD
         when {
-          input.regionMatches(pos, "https:", 0, 6, ignoreCase = true) -> {
+          input.startsWith("https:", ignoreCase = true, startIndex = pos) -> {
             this.scheme = "https"
             pos += "https:".length
           }
-          input.regionMatches(pos, "http:", 0, 5, ignoreCase = true) -> {
+          input.startsWith("http:", ignoreCase = true, startIndex = pos) -> {
             this.scheme = "http"
             pos += "http:".length
           }
           else -> throw IllegalArgumentException("Expected URL scheme 'http' or 'https' but was '" +
-=======
-        if (input.startsWith("https:", ignoreCase = true, startIndex = pos)) {
-          this.scheme = "https"
-          pos += "https:".length
-        } else if (input.startsWith("http:", ignoreCase = true, startIndex = pos)) {
-          this.scheme = "http"
-          pos += "http:".length
-        } else {
-          throw IllegalArgumentException("Expected URL scheme 'http' or 'https' but was '" +
->>>>>>> fefe7ea6
               input.substring(0, schemeDelimiterOffset) + "'")
         }
       } else if (base != null) {
