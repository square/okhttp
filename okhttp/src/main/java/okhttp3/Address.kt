--- conflicted
+++ resolved
@@ -81,16 +81,10 @@
    * The protocols the client supports. This method always returns a non-null list that
    * contains minimally [Protocol.HTTP_1_1].
    */
-<<<<<<< HEAD
-  @get:JvmName("protocols") val protocols: List<Protocol> = Util.immutableList(protocols)
+  @get:JvmName("protocols") val protocols: List<Protocol> = protocols.toImmutableList()
 
   @get:JvmName("connectionSpecs") val connectionSpecs: List<ConnectionSpec> =
-      Util.immutableList(connectionSpecs)
-=======
-  private val protocols: List<Protocol> = protocols.toImmutableList()
-
-  private val connectionSpecs: List<ConnectionSpec> = connectionSpecs.toImmutableList()
->>>>>>> fbfb5f84
+      connectionSpecs.toImmutableList()
 
   @JvmName("-deprecated_url")
   @Deprecated(
