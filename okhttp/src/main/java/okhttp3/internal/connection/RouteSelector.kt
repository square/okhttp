--- conflicted
+++ resolved
@@ -99,13 +99,8 @@
       listOf(proxy)
     } else {
       // Try each of the ProxySelector choices until one connection succeeds.
-<<<<<<< HEAD
       val proxiesOrNull = address.proxySelector.select(url.uri())
-      proxies = if (proxiesOrNull != null && proxiesOrNull.isNotEmpty()) {
-=======
-      val proxiesOrNull = address.proxySelector().select(url.uri())
       if (proxiesOrNull != null && proxiesOrNull.isNotEmpty()) {
->>>>>>> 32684082
         proxiesOrNull.toImmutableList()
       } else {
         immutableListOf(Proxy.NO_PROXY)
