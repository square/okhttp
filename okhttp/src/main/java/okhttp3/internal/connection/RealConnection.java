/*
 *  Licensed to the Apache Software Foundation (ASF) under one or more
 *  contributor license agreements.  See the NOTICE file distributed with
 *  this work for additional information regarding copyright ownership.
 *  The ASF licenses this file to You under the Apache License, Version 2.0
 *  (the "License"); you may not use this file except in compliance with
 *  the License.  You may obtain a copy of the License at
 *
 *     http://www.apache.org/licenses/LICENSE-2.0
 *
 *  Unless required by applicable law or agreed to in writing, software
 *  distributed under the License is distributed on an "AS IS" BASIS,
 *  WITHOUT WARRANTIES OR CONDITIONS OF ANY KIND, either express or implied.
 *  See the License for the specific language governing permissions and
 *  limitations under the License.
 */
package okhttp3.internal.connection;

import java.io.IOException;
import java.lang.ref.Reference;
import java.net.ConnectException;
import java.net.HttpURLConnection;
import java.net.ProtocolException;
import java.net.Proxy;
import java.net.Socket;
import java.net.SocketException;
import java.net.SocketTimeoutException;
import java.net.UnknownServiceException;
import java.security.cert.Certificate;
import java.security.cert.X509Certificate;
import java.util.ArrayList;
import java.util.List;
import java.util.concurrent.TimeUnit;
import javax.annotation.Nullable;
import javax.net.ssl.SSLPeerUnverifiedException;
import javax.net.ssl.SSLSession;
import javax.net.ssl.SSLSocket;
import javax.net.ssl.SSLSocketFactory;
import okhttp3.Address;
import okhttp3.Call;
import okhttp3.CertificatePinner;
import okhttp3.Connection;
import okhttp3.ConnectionPool;
import okhttp3.ConnectionSpec;
import okhttp3.EventListener;
import okhttp3.Handshake;
import okhttp3.HttpUrl;
import okhttp3.Interceptor;
import okhttp3.OkHttpClient;
import okhttp3.Protocol;
import okhttp3.Request;
import okhttp3.Response;
import okhttp3.Route;
import okhttp3.internal.Internal;
import okhttp3.internal.Util;
import okhttp3.internal.Version;
import okhttp3.internal.http.HttpCodec;
import okhttp3.internal.http.HttpHeaders;
import okhttp3.internal.http1.Http1Codec;
import okhttp3.internal.http2.ErrorCode;
import okhttp3.internal.http2.Http2Codec;
import okhttp3.internal.http2.Http2Connection;
import okhttp3.internal.http2.Http2Stream;
import okhttp3.internal.platform.Platform;
import okhttp3.internal.tls.OkHostnameVerifier;
import okhttp3.internal.ws.RealWebSocket;
import okio.BufferedSink;
import okio.BufferedSource;
import okio.Okio;
import okio.Source;

import static java.net.HttpURLConnection.HTTP_OK;
import static java.net.HttpURLConnection.HTTP_PROXY_AUTH;
import static java.util.concurrent.TimeUnit.MILLISECONDS;
import static okhttp3.internal.Util.closeQuietly;

public final class RealConnection extends Http2Connection.Listener implements Connection {
  private static final String NPE_THROW_WITH_NULL = "throw with null exception";
  private static final int MAX_TUNNEL_ATTEMPTS = 21;

  private final ConnectionPool connectionPool;
  private final Route route;

  // The fields below are initialized by connect() and never reassigned.

  /** The low-level TCP socket. */
  private Socket rawSocket;

  /**
   * The application layer socket. Either an {@link SSLSocket} layered over {@link #rawSocket}, or
   * {@link #rawSocket} itself if this connection does not use SSL.
   */
  private Socket socket;
  private Handshake handshake;
  private Protocol protocol;
  private Http2Connection http2Connection;
  private BufferedSource source;
  private BufferedSink sink;

  // The fields below track connection state and are guarded by connectionPool.

  /** If true, no new streams can be created on this connection. Once true this is always true. */
  public boolean noNewStreams;

  public int successCount;

  /**
   * The maximum number of concurrent streams that can be carried by this connection. If {@code
   * allocations.size() < allocationLimit} then new streams can be created on this connection.
   */
  public int allocationLimit = 1;

  /** Current streams carried by this connection. */
  public final List<Reference<StreamAllocation>> allocations = new ArrayList<>();

  /** Nanotime timestamp when {@code allocations.size()} reached zero. */
  public long idleAtNanos = Long.MAX_VALUE;

  public RealConnection(ConnectionPool connectionPool, Route route) {
    this.connectionPool = connectionPool;
    this.route = route;
  }

  public static RealConnection testConnection(
      ConnectionPool connectionPool, Route route, Socket socket, long idleAtNanos) {
    RealConnection result = new RealConnection(connectionPool, route);
    result.socket = socket;
    result.idleAtNanos = idleAtNanos;
    return result;
  }

  public void connect(int connectTimeout, int readTimeout, int writeTimeout,
      int pingIntervalMillis, boolean connectionRetryEnabled, Call call,
      EventListener eventListener) {
    if (protocol != null) throw new IllegalStateException("already connected");

    RouteException routeException = null;
    List<ConnectionSpec> connectionSpecs = route.address().connectionSpecs();
    ConnectionSpecSelector connectionSpecSelector = new ConnectionSpecSelector(connectionSpecs);

    if (route.address().sslSocketFactory() == null) {
      if (!connectionSpecs.contains(ConnectionSpec.CLEARTEXT)) {
        throw new RouteException(new UnknownServiceException(
            "CLEARTEXT communication not enabled for client"));
      }
      String host = route.address().url().host();
      if (!Platform.get().isCleartextTrafficPermitted(host)) {
        throw new RouteException(new UnknownServiceException(
            "CLEARTEXT communication to " + host + " not permitted by network security policy"));
      }
    } else {
      if (route.address().protocols().contains(Protocol.H2_PRIOR_KNOWLEDGE)) {
        throw new RouteException(new UnknownServiceException(
            "H2_PRIOR_KNOWLEDGE cannot be used with HTTPS"));
      }
    }

    while (true) {
      try {
        if (route.requiresTunnel()) {
          connectTunnel(connectTimeout, readTimeout, writeTimeout, call, eventListener);
          if (rawSocket == null) {
            // We were unable to connect the tunnel but properly closed down our resources.
            break;
          }
        } else {
          connectSocket(connectTimeout, readTimeout, call, eventListener);
        }
        establishProtocol(connectionSpecSelector, pingIntervalMillis, call, eventListener);
        eventListener.connectEnd(call, route.socketAddress(), route.proxy(), protocol);
        break;
      } catch (IOException e) {
        closeQuietly(socket);
        closeQuietly(rawSocket);
        socket = null;
        rawSocket = null;
        source = null;
        sink = null;
        handshake = null;
        protocol = null;
        http2Connection = null;

        eventListener.connectFailed(call, route.socketAddress(), route.proxy(), null, e);

        if (routeException == null) {
          routeException = new RouteException(e);
        } else {
          routeException.addConnectException(e);
        }

        if (!connectionRetryEnabled || !connectionSpecSelector.connectionFailed(e)) {
          throw routeException;
        }
      }
    }

    if (route.requiresTunnel() && rawSocket == null) {
      ProtocolException exception = new ProtocolException("Too many tunnel connections attempted: "
          + MAX_TUNNEL_ATTEMPTS);
      throw new RouteException(exception);
    }

    if (http2Connection != null) {
      synchronized (connectionPool) {
        allocationLimit = http2Connection.maxConcurrentStreams();
      }
    }
  }

  /**
   * Does all the work to build an HTTPS connection over a proxy tunnel. The catch here is that a
   * proxy server can issue an auth challenge and then close the connection.
   */
  private void connectTunnel(int connectTimeout, int readTimeout, int writeTimeout, Call call,
      EventListener eventListener) throws IOException {
    Request tunnelRequest = createTunnelRequest();
    HttpUrl url = tunnelRequest.url();
    for (int i = 0; i < MAX_TUNNEL_ATTEMPTS; i++) {
      connectSocket(connectTimeout, readTimeout, call, eventListener);
      tunnelRequest = createTunnel(readTimeout, writeTimeout, tunnelRequest, url);

      if (tunnelRequest == null) break; // Tunnel successfully created.

      // The proxy decided to close the connection after an auth challenge. We need to create a new
      // connection, but this time with the auth credentials.
      closeQuietly(rawSocket);
      rawSocket = null;
      sink = null;
      source = null;
      eventListener.connectEnd(call, route.socketAddress(), route.proxy(), null);
    }
  }

  /** Does all the work necessary to build a full HTTP or HTTPS connection on a raw socket. */
  private void connectSocket(int connectTimeout, int readTimeout, Call call,
      EventListener eventListener) throws IOException {
    Proxy proxy = route.proxy();
    Address address = route.address();

    rawSocket = proxy.type() == Proxy.Type.DIRECT || proxy.type() == Proxy.Type.HTTP
        ? address.socketFactory().createSocket()
        : new Socket(proxy);

    eventListener.connectStart(call, route.socketAddress(), proxy);
    rawSocket.setSoTimeout(readTimeout);
    try {
      Platform.get().connectSocket(rawSocket, route.socketAddress(), connectTimeout);
    } catch (ConnectException e) {
      ConnectException ce = new ConnectException("Failed to connect to " + route.socketAddress());
      ce.initCause(e);
      throw ce;
    }

    // The following try/catch block is a pseudo hacky way to get around a crash on Android 7.0
    // More details:
    // https://github.com/square/okhttp/issues/3245
    // https://android-review.googlesource.com/#/c/271775/
    try {
      source = Okio.buffer(Okio.source(rawSocket));
      sink = Okio.buffer(Okio.sink(rawSocket));
    } catch (NullPointerException npe) {
      if (NPE_THROW_WITH_NULL.equals(npe.getMessage())) {
        throw new IOException(npe);
      }
    }
  }

  private void establishProtocol(ConnectionSpecSelector connectionSpecSelector,
      int pingIntervalMillis, Call call, EventListener eventListener) throws IOException {
    if (route.address().sslSocketFactory() == null) {
      if (route.address().protocols().contains(Protocol.H2_PRIOR_KNOWLEDGE)) {
        socket = rawSocket;
        protocol = Protocol.H2_PRIOR_KNOWLEDGE;
        startHttp2(pingIntervalMillis);
        return;
      }

      socket = rawSocket;
      protocol = Protocol.HTTP_1_1;
      return;
    }

    eventListener.secureConnectStart(call);
    connectTls(connectionSpecSelector);
    eventListener.secureConnectEnd(call, handshake);

    if (protocol == Protocol.HTTP_2) {
      startHttp2(pingIntervalMillis);
    }
  }

  private void startHttp2(int pingIntervalMillis) throws IOException {
    socket.setSoTimeout(0); // HTTP/2 connection timeouts are set per-stream.
    http2Connection = new Http2Connection.Builder(true)
        .socket(socket, route.address().url().host(), source, sink)
        .listener(this)
        .pingIntervalMillis(pingIntervalMillis)
        .build();
    http2Connection.start();
  }

  private void connectTls(ConnectionSpecSelector connectionSpecSelector) throws IOException {
    Address address = route.address();
    SSLSocketFactory sslSocketFactory = address.sslSocketFactory();
    boolean success = false;
    SSLSocket sslSocket = null;
    try {
      // Create the wrapper over the connected socket.
      sslSocket = (SSLSocket) sslSocketFactory.createSocket(
          rawSocket, address.url().host(), address.url().port(), true /* autoClose */);

      // Configure the socket's ciphers, TLS versions, and extensions.
      ConnectionSpec connectionSpec = connectionSpecSelector.configureSecureSocket(sslSocket);
      if (connectionSpec.supportsTlsExtensions()) {
        Platform.get().configureTlsExtensions(
            sslSocket, address.url().host(), address.protocols());
      }

      // Force handshake. This can throw!
      sslSocket.startHandshake();
      // block for session establishment
      SSLSession sslSocketSession = sslSocket.getSession();
      Handshake unverifiedHandshake = Handshake.get(sslSocketSession);

      // Verify that the socket's certificates are acceptable for the target host.
      if (!address.hostnameVerifier().verify(address.url().host(), sslSocketSession)) {
        List<Certificate> peerCertificates = unverifiedHandshake.peerCertificates();
        if (!peerCertificates.isEmpty()) {
          X509Certificate cert = (X509Certificate) peerCertificates.get(0);
          throw new SSLPeerUnverifiedException(
              "Hostname " + address.url().host() + " not verified:"
                  + "\n    certificate: " + CertificatePinner.pin(cert)
                  + "\n    DN: " + cert.getSubjectDN().getName()
                  + "\n    subjectAltNames: " + OkHostnameVerifier.allSubjectAltNames(cert));
        } else {
          throw new SSLPeerUnverifiedException(
              "Hostname " + address.url().host() + " not verified (no certificates)");
        }
      }

      // Check that the certificate pinner is satisfied by the certificates presented.
      address.certificatePinner().check(address.url().host(),
          unverifiedHandshake.peerCertificates());

      // Success! Save the handshake and the ALPN protocol.
      String maybeProtocol = connectionSpec.supportsTlsExtensions()
          ? Platform.get().getSelectedProtocol(sslSocket)
          : null;
      socket = sslSocket;
      source = Okio.buffer(Okio.source(socket));
      sink = Okio.buffer(Okio.sink(socket));
      handshake = unverifiedHandshake;
      protocol = maybeProtocol != null
          ? Protocol.get(maybeProtocol)
          : Protocol.HTTP_1_1;
      success = true;
    } catch (AssertionError e) {
      if (Util.isAndroidGetsocknameError(e)) throw new IOException(e);
      throw e;
    } finally {
      if (sslSocket != null) {
        Platform.get().afterHandshake(sslSocket);
      }
      if (!success) {
        closeQuietly(sslSocket);
      }
    }
  }

  /**
   * To make an HTTPS connection over an HTTP proxy, send an unencrypted CONNECT request to create
   * the proxy connection. This may need to be retried if the proxy requires authorization.
   */
  private Request createTunnel(int readTimeout, int writeTimeout, Request tunnelRequest,
      HttpUrl url) throws IOException {
    // Make an SSL Tunnel on the first message pair of each SSL + proxy connection.
    String requestLine = "CONNECT " + Util.hostHeader(url, true) + " HTTP/1.1";
    while (true) {
      Http1Codec tunnelConnection = new Http1Codec(null, null, source, sink);
      source.timeout().timeout(readTimeout, MILLISECONDS);
      sink.timeout().timeout(writeTimeout, MILLISECONDS);
      tunnelConnection.writeRequest(tunnelRequest.headers(), requestLine);
      tunnelConnection.finishRequest();
      Response response = tunnelConnection.readResponseHeaders(false)
          .request(tunnelRequest)
          .build();
      // The response body from a CONNECT should be empty, but if it is not then we should consume
      // it before proceeding.
      long contentLength = HttpHeaders.contentLength(response);
      if (contentLength == -1L) {
        contentLength = 0L;
      }
      Source body = tunnelConnection.newFixedLengthSource(contentLength);
      Util.skipAll(body, Integer.MAX_VALUE, TimeUnit.MILLISECONDS);
      body.close();

      switch (response.code()) {
        case HTTP_OK:
          // Assume the server won't send a TLS ServerHello until we send a TLS ClientHello. If
          // that happens, then we will have buffered bytes that are needed by the SSLSocket!
          // This check is imperfect: it doesn't tell us whether a handshake will succeed, just
          // that it will almost certainly fail because the proxy has sent unexpected data.
<<<<<<< HEAD
          if (!source.getBuffer().exhausted() || !sink.getBuffer().exhausted()) {
=======
          if (!source.getBuffer().exhausted() || !sink.buffer().exhausted()) {
>>>>>>> 2f4b9005
            throw new IOException("TLS tunnel buffered too many bytes!");
          }
          return null;

        case HTTP_PROXY_AUTH:
          tunnelRequest = route.address().proxyAuthenticator().authenticate(route, response);
          if (tunnelRequest == null) throw new IOException("Failed to authenticate with proxy");

          if ("close".equalsIgnoreCase(response.header("Connection"))) {
            return tunnelRequest;
          }
          break;

        default:
          throw new IOException(
              "Unexpected response code for CONNECT: " + response.code());
      }
    }
  }

  /**
   * Returns a request that creates a TLS tunnel via an HTTP proxy. Everything in the tunnel request
   * is sent unencrypted to the proxy server, so tunnels include only the minimum set of headers.
   * This avoids sending potentially sensitive data like HTTP cookies to the proxy unencrypted.
   *
   * <p>In order to support preemptive authentication we pass a fake “Auth Failed” response to the
   * authenticator. This gives the authenticator the option to customize the CONNECT request. It can
   * decline to do so by returning null, in which case OkHttp will use it as-is
   */
  private Request createTunnelRequest() throws IOException {
    Request proxyConnectRequest = new Request.Builder()
        .url(route.address().url())
        .method("CONNECT", null)
        .header("Host", Util.hostHeader(route.address().url(), true))
        .header("Proxy-Connection", "Keep-Alive") // For HTTP/1.0 proxies like Squid.
        .header("User-Agent", Version.userAgent())
        .build();

    Response fakeAuthChallengeResponse = new Response.Builder()
        .request(proxyConnectRequest)
        .protocol(Protocol.HTTP_1_1)
        .code(HttpURLConnection.HTTP_PROXY_AUTH)
        .message("Preemptive Authenticate")
        .body(Util.EMPTY_RESPONSE)
        .sentRequestAtMillis(-1L)
        .receivedResponseAtMillis(-1L)
        .header("Proxy-Authenticate", "OkHttp-Preemptive")
        .build();

    Request authenticatedRequest = route.address().proxyAuthenticator()
        .authenticate(route, fakeAuthChallengeResponse);

    return authenticatedRequest != null
        ? authenticatedRequest
        : proxyConnectRequest;
  }

  /**
   * Returns true if this connection can carry a stream allocation to {@code address}. If non-null
   * {@code route} is the resolved route for a connection.
   */
  public boolean isEligible(Address address, @Nullable Route route) {
    // If this connection is not accepting new streams, we're done.
    if (allocations.size() >= allocationLimit || noNewStreams) return false;

    // If the non-host fields of the address don't overlap, we're done.
    if (!Internal.instance.equalsNonHost(this.route.address(), address)) return false;

    // If the host exactly matches, we're done: this connection can carry the address.
    if (address.url().host().equals(this.route().address().url().host())) {
      return true; // This connection is a perfect match.
    }

    // At this point we don't have a hostname match. But we still be able to carry the request if
    // our connection coalescing requirements are met. See also:
    // https://hpbn.co/optimizing-application-delivery/#eliminate-domain-sharding
    // https://daniel.haxx.se/blog/2016/08/18/http2-connection-coalescing/

    // 1. This connection must be HTTP/2.
    if (http2Connection == null) return false;

    // 2. The routes must share an IP address. This requires us to have a DNS address for both
    // hosts, which only happens after route planning. We can't coalesce connections that use a
    // proxy, since proxies don't tell us the origin server's IP address.
    if (route == null) return false;
    if (route.proxy().type() != Proxy.Type.DIRECT) return false;
    if (this.route.proxy().type() != Proxy.Type.DIRECT) return false;
    if (!this.route.socketAddress().equals(route.socketAddress())) return false;

    // 3. This connection's server certificate's must cover the new host.
    if (route.address().hostnameVerifier() != OkHostnameVerifier.INSTANCE) return false;
    if (!supportsUrl(address.url())) return false;

    // 4. Certificate pinning must match the host.
    try {
      address.certificatePinner().check(address.url().host(), handshake().peerCertificates());
    } catch (SSLPeerUnverifiedException e) {
      return false;
    }

    return true; // The caller's address can be carried by this connection.
  }

  public boolean supportsUrl(HttpUrl url) {
    if (url.port() != route.address().url().port()) {
      return false; // Port mismatch.
    }

    if (!url.host().equals(route.address().url().host())) {
      // We have a host mismatch. But if the certificate matches, we're still good.
      return handshake != null && OkHostnameVerifier.INSTANCE.verify(
          url.host(), (X509Certificate) handshake.peerCertificates().get(0));
    }

    return true; // Success. The URL is supported.
  }

  public HttpCodec newCodec(OkHttpClient client, Interceptor.Chain chain,
      StreamAllocation streamAllocation) throws SocketException {
    if (http2Connection != null) {
      return new Http2Codec(client, chain, streamAllocation, http2Connection);
    } else {
      socket.setSoTimeout(chain.readTimeoutMillis());
      source.timeout().timeout(chain.readTimeoutMillis(), MILLISECONDS);
      sink.timeout().timeout(chain.writeTimeoutMillis(), MILLISECONDS);
      return new Http1Codec(client, streamAllocation, source, sink);
    }
  }

  public RealWebSocket.Streams newWebSocketStreams(final StreamAllocation streamAllocation) {
    return new RealWebSocket.Streams(true, source, sink) {
      @Override public void close() throws IOException {
        streamAllocation.streamFinished(true, streamAllocation.codec(), -1L, null);
      }
    };
  }

  @Override public Route route() {
    return route;
  }

  public void cancel() {
    // Close the raw socket so we don't end up doing synchronous I/O.
    closeQuietly(rawSocket);
  }

  @Override public Socket socket() {
    return socket;
  }

  /** Returns true if this connection is ready to host new streams. */
  public boolean isHealthy(boolean doExtensiveChecks) {
    if (socket.isClosed() || socket.isInputShutdown() || socket.isOutputShutdown()) {
      return false;
    }

    if (http2Connection != null) {
      return !http2Connection.isShutdown();
    }

    if (doExtensiveChecks) {
      try {
        int readTimeout = socket.getSoTimeout();
        try {
          socket.setSoTimeout(1);
          if (source.exhausted()) {
            return false; // Stream is exhausted; socket is closed.
          }
          return true;
        } finally {
          socket.setSoTimeout(readTimeout);
        }
      } catch (SocketTimeoutException ignored) {
        // Read timed out; socket is good.
      } catch (IOException e) {
        return false; // Couldn't read; socket is closed.
      }
    }

    return true;
  }

  /** Refuse incoming streams. */
  @Override public void onStream(Http2Stream stream) throws IOException {
    stream.close(ErrorCode.REFUSED_STREAM);
  }

  /** When settings are received, adjust the allocation limit. */
  @Override public void onSettings(Http2Connection connection) {
    synchronized (connectionPool) {
      allocationLimit = connection.maxConcurrentStreams();
    }
  }

  @Override public Handshake handshake() {
    return handshake;
  }

  /**
   * Returns true if this is an HTTP/2 connection. Such connections can be used in multiple HTTP
   * requests simultaneously.
   */
  public boolean isMultiplexed() {
    return http2Connection != null;
  }

  @Override public Protocol protocol() {
    return protocol;
  }

  @Override public String toString() {
    return "Connection{"
        + route.address().url().host() + ":" + route.address().url().port()
        + ", proxy="
        + route.proxy()
        + " hostAddress="
        + route.socketAddress()
        + " cipherSuite="
        + (handshake != null ? handshake.cipherSuite() : "none")
        + " protocol="
        + protocol
        + '}';
  }
}<|MERGE_RESOLUTION|>--- conflicted
+++ resolved
@@ -400,11 +400,7 @@
           // that happens, then we will have buffered bytes that are needed by the SSLSocket!
           // This check is imperfect: it doesn't tell us whether a handshake will succeed, just
           // that it will almost certainly fail because the proxy has sent unexpected data.
-<<<<<<< HEAD
-          if (!source.getBuffer().exhausted() || !sink.getBuffer().exhausted()) {
-=======
           if (!source.getBuffer().exhausted() || !sink.buffer().exhausted()) {
->>>>>>> 2f4b9005
             throw new IOException("TLS tunnel buffered too many bytes!");
           }
           return null;
