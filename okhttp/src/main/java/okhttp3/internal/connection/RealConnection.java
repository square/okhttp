/*
 *  Licensed to the Apache Software Foundation (ASF) under one or more
 *  contributor license agreements.  See the NOTICE file distributed with
 *  this work for additional information regarding copyright ownership.
 *  The ASF licenses this file to You under the Apache License, Version 2.0
 *  (the "License"); you may not use this file except in compliance with
 *  the License.  You may obtain a copy of the License at
 *
 *     http://www.apache.org/licenses/LICENSE-2.0
 *
 *  Unless required by applicable law or agreed to in writing, software
 *  distributed under the License is distributed on an "AS IS" BASIS,
 *  WITHOUT WARRANTIES OR CONDITIONS OF ANY KIND, either express or implied.
 *  See the License for the specific language governing permissions and
 *  limitations under the License.
 */
package okhttp3.internal.connection;

import java.io.IOException;
import java.lang.ref.Reference;
import java.net.ConnectException;
import java.net.ProtocolException;
import java.net.Proxy;
import java.net.Socket;
import java.net.SocketException;
import java.net.SocketTimeoutException;
import java.net.UnknownServiceException;
import java.security.cert.X509Certificate;
import java.util.ArrayList;
import java.util.List;
import java.util.concurrent.TimeUnit;
import javax.annotation.Nullable;
import javax.net.ssl.SSLPeerUnverifiedException;
import javax.net.ssl.SSLSession;
import javax.net.ssl.SSLSocket;
import javax.net.ssl.SSLSocketFactory;
import okhttp3.Address;
import okhttp3.Call;
import okhttp3.CertificatePinner;
import okhttp3.Connection;
import okhttp3.ConnectionPool;
import okhttp3.ConnectionSpec;
import okhttp3.EventListener;
import okhttp3.Handshake;
import okhttp3.HttpUrl;
import okhttp3.Interceptor;
import okhttp3.OkHttpClient;
import okhttp3.Protocol;
import okhttp3.Request;
import okhttp3.Response;
import okhttp3.Route;
import okhttp3.internal.Internal;
import okhttp3.internal.Util;
import okhttp3.internal.Version;
import okhttp3.internal.http.HttpCodec;
import okhttp3.internal.http.HttpHeaders;
import okhttp3.internal.http1.Http1Codec;
import okhttp3.internal.http2.ErrorCode;
import okhttp3.internal.http2.Http2Codec;
import okhttp3.internal.http2.Http2Connection;
import okhttp3.internal.http2.Http2Stream;
import okhttp3.internal.platform.Platform;
import okhttp3.internal.tls.OkHostnameVerifier;
import okhttp3.internal.ws.RealWebSocket;
import okio.BufferedSink;
import okio.BufferedSource;
import okio.Okio;
import okio.Source;

import static java.net.HttpURLConnection.HTTP_OK;
import static java.net.HttpURLConnection.HTTP_PROXY_AUTH;
import static java.util.concurrent.TimeUnit.MILLISECONDS;
import static okhttp3.internal.Util.closeQuietly;

public final class RealConnection extends Http2Connection.Listener implements Connection {
  private static final String NPE_THROW_WITH_NULL = "throw with null exception";
  private static final int MAX_TUNNEL_ATTEMPTS = 21;

  private final ConnectionPool connectionPool;
  private final Route route;

  // The fields below are initialized by connect() and never reassigned.

  /** The low-level TCP socket. */
  private Socket rawSocket;

  /**
   * The application layer socket. Either an {@link SSLSocket} layered over {@link #rawSocket}, or
   * {@link #rawSocket} itself if this connection does not use SSL.
   */
  private Socket socket;
  private Handshake handshake;
  private Protocol protocol;
  private Http2Connection http2Connection;
  private BufferedSource source;
  private BufferedSink sink;

  // The fields below track connection state and are guarded by connectionPool.

  /** If true, no new streams can be created on this connection. Once true this is always true. */
  public boolean noNewStreams;

  public int successCount;

  /**
   * The maximum number of concurrent streams that can be carried by this connection. If {@code
   * allocations.size() < allocationLimit} then new streams can be created on this connection.
   */
  public int allocationLimit = 1;

  /** Current streams carried by this connection. */
  public final List<Reference<StreamAllocation>> allocations = new ArrayList<>();

  /** Nanotime timestamp when {@code allocations.size()} reached zero. */
  public long idleAtNanos = Long.MAX_VALUE;

  public RealConnection(ConnectionPool connectionPool, Route route) {
    this.connectionPool = connectionPool;
    this.route = route;
  }

  public static RealConnection testConnection(
      ConnectionPool connectionPool, Route route, Socket socket, long idleAtNanos) {
    RealConnection result = new RealConnection(connectionPool, route);
    result.socket = socket;
    result.idleAtNanos = idleAtNanos;
    return result;
  }

  public void connect(int connectTimeout, int readTimeout, int writeTimeout,
      boolean connectionRetryEnabled, Call call, EventListener eventListener) {
    if (protocol != null) throw new IllegalStateException("already connected");

    RouteException routeException = null;
    List<ConnectionSpec> connectionSpecs = route.address().connectionSpecs();
    ConnectionSpecSelector connectionSpecSelector = new ConnectionSpecSelector(connectionSpecs);

    if (route.address().sslSocketFactory() == null) {
      if (!connectionSpecs.contains(ConnectionSpec.CLEARTEXT)) {
        throw new RouteException(new UnknownServiceException(
            "CLEARTEXT communication not enabled for client"));
      }
      String host = route.address().url().host();
      if (!Platform.get().isCleartextTrafficPermitted(host)) {
        throw new RouteException(new UnknownServiceException(
            "CLEARTEXT communication to " + host + " not permitted by network security policy"));
      }
    }

    while (true) {
      try {
        if (route.requiresTunnel()) {
          connectTunnel(connectTimeout, readTimeout, writeTimeout, call, eventListener);
          if (rawSocket == null) {
            // We were unable to connect the tunnel but properly closed down our resources.
            break;
          }
        } else {
          connectSocket(connectTimeout, readTimeout, call, eventListener);
        }
        establishProtocol(connectionSpecSelector, call, eventListener);
        eventListener.connectEnd(call, route.socketAddress(), route.proxy(), protocol);
        break;
      } catch (IOException e) {
        closeQuietly(socket);
        closeQuietly(rawSocket);
        socket = null;
        rawSocket = null;
        source = null;
        sink = null;
        handshake = null;
        protocol = null;
        http2Connection = null;

        eventListener.connectFailed(call, route.socketAddress(), route.proxy(), null, e);

        if (routeException == null) {
          routeException = new RouteException(e);
        } else {
          routeException.addConnectException(e);
        }

        if (!connectionRetryEnabled || !connectionSpecSelector.connectionFailed(e)) {
          throw routeException;
        }
      }
    }

    if (route.requiresTunnel() && rawSocket == null) {
      ProtocolException exception = new ProtocolException("Too many tunnel connections attempted: "
          + MAX_TUNNEL_ATTEMPTS);
      throw new RouteException(exception);
    }

    if (http2Connection != null) {
      synchronized (connectionPool) {
        allocationLimit = http2Connection.maxConcurrentStreams();
      }
    }
  }

  /**
   * Does all the work to build an HTTPS connection over a proxy tunnel. The catch here is that a
   * proxy server can issue an auth challenge and then close the connection.
   */
  private void connectTunnel(int connectTimeout, int readTimeout, int writeTimeout, Call call,
      EventListener eventListener) throws IOException {
    Request tunnelRequest = createTunnelRequest();
    HttpUrl url = tunnelRequest.url();
    for (int i = 0; i < MAX_TUNNEL_ATTEMPTS; i++) {
      connectSocket(connectTimeout, readTimeout, call, eventListener);
      tunnelRequest = createTunnel(readTimeout, writeTimeout, tunnelRequest, url);

      if (tunnelRequest == null) break; // Tunnel successfully created.

      // The proxy decided to close the connection after an auth challenge. We need to create a new
      // connection, but this time with the auth credentials.
      closeQuietly(rawSocket);
      rawSocket = null;
      sink = null;
      source = null;
      eventListener.connectEnd(call, route.socketAddress(), route.proxy(), null);
    }
  }

  /** Does all the work necessary to build a full HTTP or HTTPS connection on a raw socket. */
  private void connectSocket(int connectTimeout, int readTimeout, Call call,
      EventListener eventListener) throws IOException {
    Proxy proxy = route.proxy();
    Address address = route.address();

    rawSocket = proxy.type() == Proxy.Type.DIRECT || proxy.type() == Proxy.Type.HTTP
        ? address.socketFactory().createSocket()
        : new Socket(proxy);

    eventListener.connectStart(call, route.socketAddress(), proxy);
    rawSocket.setSoTimeout(readTimeout);
    try {
      Platform.get().connectSocket(rawSocket, route.socketAddress(), connectTimeout);
    } catch (ConnectException e) {
      ConnectException ce = new ConnectException("Failed to connect to " + route.socketAddress());
      ce.initCause(e);
      throw ce;
    }

    // The following try/catch block is a pseudo hacky way to get around a crash on Android 7.0
    // More details:
    // https://github.com/square/okhttp/issues/3245
    // https://android-review.googlesource.com/#/c/271775/
    try {
      source = Okio.buffer(Okio.source(rawSocket));
      sink = Okio.buffer(Okio.sink(rawSocket));
    } catch (NullPointerException npe) {
      if (NPE_THROW_WITH_NULL.equals(npe.getMessage())) {
        throw new IOException(npe);
      }
    }
  }

  private void establishProtocol(ConnectionSpecSelector connectionSpecSelector, Call call,
      EventListener eventListener) throws IOException {
    if (route.address().sslSocketFactory() == null) {
      protocol = Protocol.HTTP_1_1;
      socket = rawSocket;
      return;
    }

    eventListener.secureConnectStart(call);
    connectTls(connectionSpecSelector);
    eventListener.secureConnectEnd(call, handshake);

    if (protocol == Protocol.HTTP_2) {
      socket.setSoTimeout(0); // HTTP/2 connection timeouts are set per-stream.
      http2Connection = new Http2Connection.Builder(true)
          .socket(socket, route.address().url().host(), source, sink)
          .listener(this)
          .build();
      http2Connection.start();
    }
  }

  private void connectTls(ConnectionSpecSelector connectionSpecSelector) throws IOException {
    Address address = route.address();
    SSLSocketFactory sslSocketFactory = address.sslSocketFactory();
    boolean success = false;
    SSLSocket sslSocket = null;
    try {
      // Create the wrapper over the connected socket.
      sslSocket = (SSLSocket) sslSocketFactory.createSocket(
          rawSocket, address.url().host(), address.url().port(), true /* autoClose */);
      socket = sslSocket;

      // Configure the socket's ciphers, TLS versions, and extensions.
      ConnectionSpec connectionSpec = connectionSpecSelector.configureSecureSocket(sslSocket);
      if (connectionSpec.supportsTlsExtensions()) {
        Platform.get().configureTlsExtensions(
            sslSocket, address.url().host(), address.protocols());
      }

      // Force handshake. This can throw!
      sslSocket.startHandshake();
<<<<<<< HEAD

      // block for session establishment
      SSLSession sslSocketSession = sslSocket.getSession();
      // don't use SslSocket.getSession since for failed results it returns SSL_NULL_WITH_NULL_NULL
      if (socket.isClosed()) {
        throw new IOException("socket closed");
=======
      // block for session establishment
      SSLSession sslSocketSession = sslSocket.getSession();
      if (!isValid(sslSocketSession)) {
        throw new IOException("a valid ssl session was not established");
>>>>>>> 8e1e9078
      }
      Handshake unverifiedHandshake = Handshake.get(sslSocketSession);

      // Verify that the socket's certificates are acceptable for the target host.
      if (!address.hostnameVerifier().verify(address.url().host(), sslSocketSession)) {
        X509Certificate cert = (X509Certificate) unverifiedHandshake.peerCertificates().get(0);
        throw new SSLPeerUnverifiedException("Hostname " + address.url().host() + " not verified:"
            + "\n    certificate: " + CertificatePinner.pin(cert)
            + "\n    DN: " + cert.getSubjectDN().getName()
            + "\n    subjectAltNames: " + OkHostnameVerifier.allSubjectAltNames(cert));
      }

      // Check that the certificate pinner is satisfied by the certificates presented.
      address.certificatePinner().check(address.url().host(),
          unverifiedHandshake.peerCertificates());

      // Success! Save the handshake and the ALPN protocol.
      String maybeProtocol = connectionSpec.supportsTlsExtensions()
          ? Platform.get().getSelectedProtocol(sslSocket)
          : null;
      socket = sslSocket;
      source = Okio.buffer(Okio.source(socket));
      sink = Okio.buffer(Okio.sink(socket));
      handshake = unverifiedHandshake;
      protocol = maybeProtocol != null
          ? Protocol.get(maybeProtocol)
          : Protocol.HTTP_1_1;
      success = true;
    } catch (AssertionError e) {
      if (Util.isAndroidGetsocknameError(e)) throw new IOException(e);
      throw e;
    } finally {
      if (sslSocket != null) {
        Platform.get().afterHandshake(sslSocket);
      }
      if (!success) {
        closeQuietly(sslSocket);
      }
    }
  }

  private boolean isValid(SSLSession sslSocketSession) {
    // don't use SslSocket.getSession since for failed results it returns SSL_NULL_WITH_NULL_NULL
    return !"NONE".equals(sslSocketSession.getProtocol()) && !"SSL_NULL_WITH_NULL_NULL".equals(
        sslSocketSession.getCipherSuite());
  }

  /**
   * To make an HTTPS connection over an HTTP proxy, send an unencrypted CONNECT request to create
   * the proxy connection. This may need to be retried if the proxy requires authorization.
   */
  private Request createTunnel(int readTimeout, int writeTimeout, Request tunnelRequest,
      HttpUrl url) throws IOException {
    // Make an SSL Tunnel on the first message pair of each SSL + proxy connection.
    String requestLine = "CONNECT " + Util.hostHeader(url, true) + " HTTP/1.1";
    while (true) {
      Http1Codec tunnelConnection = new Http1Codec(null, null, source, sink);
      source.timeout().timeout(readTimeout, MILLISECONDS);
      sink.timeout().timeout(writeTimeout, MILLISECONDS);
      tunnelConnection.writeRequest(tunnelRequest.headers(), requestLine);
      tunnelConnection.finishRequest();
      Response response = tunnelConnection.readResponseHeaders(false)
          .request(tunnelRequest)
          .build();
      // The response body from a CONNECT should be empty, but if it is not then we should consume
      // it before proceeding.
      long contentLength = HttpHeaders.contentLength(response);
      if (contentLength == -1L) {
        contentLength = 0L;
      }
      Source body = tunnelConnection.newFixedLengthSource(contentLength);
      Util.skipAll(body, Integer.MAX_VALUE, TimeUnit.MILLISECONDS);
      body.close();

      switch (response.code()) {
        case HTTP_OK:
          // Assume the server won't send a TLS ServerHello until we send a TLS ClientHello. If
          // that happens, then we will have buffered bytes that are needed by the SSLSocket!
          // This check is imperfect: it doesn't tell us whether a handshake will succeed, just
          // that it will almost certainly fail because the proxy has sent unexpected data.
          if (!source.buffer().exhausted() || !sink.buffer().exhausted()) {
            throw new IOException("TLS tunnel buffered too many bytes!");
          }
          return null;

        case HTTP_PROXY_AUTH:
          tunnelRequest = route.address().proxyAuthenticator().authenticate(route, response);
          if (tunnelRequest == null) throw new IOException("Failed to authenticate with proxy");

          if ("close".equalsIgnoreCase(response.header("Connection"))) {
            return tunnelRequest;
          }
          break;

        default:
          throw new IOException(
              "Unexpected response code for CONNECT: " + response.code());
      }
    }
  }

  /**
   * Returns a request that creates a TLS tunnel via an HTTP proxy. Everything in the tunnel request
   * is sent unencrypted to the proxy server, so tunnels include only the minimum set of headers.
   * This avoids sending potentially sensitive data like HTTP cookies to the proxy unencrypted.
   */
  private Request createTunnelRequest() {
    return new Request.Builder()
        .url(route.address().url())
        .header("Host", Util.hostHeader(route.address().url(), true))
        .header("Proxy-Connection", "Keep-Alive") // For HTTP/1.0 proxies like Squid.
        .header("User-Agent", Version.userAgent())
        .build();
  }

  /**
   * Returns true if this connection can carry a stream allocation to {@code address}. If non-null
   * {@code route} is the resolved route for a connection.
   */
  public boolean isEligible(Address address, @Nullable Route route) {
    // If this connection is not accepting new streams, we're done.
    if (allocations.size() >= allocationLimit || noNewStreams) return false;

    // If the non-host fields of the address don't overlap, we're done.
    if (!Internal.instance.equalsNonHost(this.route.address(), address)) return false;

    // If the host exactly matches, we're done: this connection can carry the address.
    if (address.url().host().equals(this.route().address().url().host())) {
      return true; // This connection is a perfect match.
    }

    // At this point we don't have a hostname match. But we still be able to carry the request if
    // our connection coalescing requirements are met. See also:
    // https://hpbn.co/optimizing-application-delivery/#eliminate-domain-sharding
    // https://daniel.haxx.se/blog/2016/08/18/http2-connection-coalescing/

    // 1. This connection must be HTTP/2.
    if (http2Connection == null) return false;

    // 2. The routes must share an IP address. This requires us to have a DNS address for both
    // hosts, which only happens after route planning. We can't coalesce connections that use a
    // proxy, since proxies don't tell us the origin server's IP address.
    if (route == null) return false;
    if (route.proxy().type() != Proxy.Type.DIRECT) return false;
    if (this.route.proxy().type() != Proxy.Type.DIRECT) return false;
    if (!this.route.socketAddress().equals(route.socketAddress())) return false;

    // 3. This connection's server certificate's must cover the new host.
    if (route.address().hostnameVerifier() != OkHostnameVerifier.INSTANCE) return false;
    if (!supportsUrl(address.url())) return false;

    // 4. Certificate pinning must match the host.
    try {
      address.certificatePinner().check(address.url().host(), handshake().peerCertificates());
    } catch (SSLPeerUnverifiedException e) {
      return false;
    }

    return true; // The caller's address can be carried by this connection.
  }

  public boolean supportsUrl(HttpUrl url) {
    if (url.port() != route.address().url().port()) {
      return false; // Port mismatch.
    }

    if (!url.host().equals(route.address().url().host())) {
      // We have a host mismatch. But if the certificate matches, we're still good.
      return handshake != null && OkHostnameVerifier.INSTANCE.verify(
          url.host(), (X509Certificate) handshake.peerCertificates().get(0));
    }

    return true; // Success. The URL is supported.
  }

  public HttpCodec newCodec(OkHttpClient client, Interceptor.Chain chain,
      StreamAllocation streamAllocation) throws SocketException {
    if (http2Connection != null) {
      return new Http2Codec(client, chain, streamAllocation, http2Connection);
    } else {
      socket.setSoTimeout(chain.readTimeoutMillis());
      source.timeout().timeout(chain.readTimeoutMillis(), MILLISECONDS);
      sink.timeout().timeout(chain.writeTimeoutMillis(), MILLISECONDS);
      return new Http1Codec(client, streamAllocation, source, sink);
    }
  }

  public RealWebSocket.Streams newWebSocketStreams(final StreamAllocation streamAllocation) {
    return new RealWebSocket.Streams(true, source, sink) {
      @Override public void close() throws IOException {
        streamAllocation.streamFinished(true, streamAllocation.codec(), -1L, null);
      }
    };
  }

  @Override public Route route() {
    return route;
  }

  public void cancel() {
    // Close the raw socket so we don't end up doing synchronous I/O.
    closeQuietly(rawSocket);
  }

  @Override public Socket socket() {
    return socket;
  }

  /** Returns true if this connection is ready to host new streams. */
  public boolean isHealthy(boolean doExtensiveChecks) {
    if (socket.isClosed() || socket.isInputShutdown() || socket.isOutputShutdown()) {
      return false;
    }

    if (http2Connection != null) {
      return !http2Connection.isShutdown();
    }

    if (doExtensiveChecks) {
      try {
        int readTimeout = socket.getSoTimeout();
        try {
          socket.setSoTimeout(1);
          if (source.exhausted()) {
            return false; // Stream is exhausted; socket is closed.
          }
          return true;
        } finally {
          socket.setSoTimeout(readTimeout);
        }
      } catch (SocketTimeoutException ignored) {
        // Read timed out; socket is good.
      } catch (IOException e) {
        return false; // Couldn't read; socket is closed.
      }
    }

    return true;
  }

  /** Refuse incoming streams. */
  @Override public void onStream(Http2Stream stream) throws IOException {
    stream.close(ErrorCode.REFUSED_STREAM);
  }

  /** When settings are received, adjust the allocation limit. */
  @Override public void onSettings(Http2Connection connection) {
    synchronized (connectionPool) {
      allocationLimit = connection.maxConcurrentStreams();
    }
  }

  @Override public Handshake handshake() {
    return handshake;
  }

  /**
   * Returns true if this is an HTTP/2 connection. Such connections can be used in multiple HTTP
   * requests simultaneously.
   */
  public boolean isMultiplexed() {
    return http2Connection != null;
  }

  @Override public Protocol protocol() {
    return protocol;
  }

  @Override public String toString() {
    return "Connection{"
        + route.address().url().host() + ":" + route.address().url().port()
        + ", proxy="
        + route.proxy()
        + " hostAddress="
        + route.socketAddress()
        + " cipherSuite="
        + (handshake != null ? handshake.cipherSuite() : "none")
        + " protocol="
        + protocol
        + '}';
  }
}<|MERGE_RESOLUTION|>--- conflicted
+++ resolved
@@ -299,19 +299,10 @@
 
       // Force handshake. This can throw!
       sslSocket.startHandshake();
-<<<<<<< HEAD
-
-      // block for session establishment
-      SSLSession sslSocketSession = sslSocket.getSession();
-      // don't use SslSocket.getSession since for failed results it returns SSL_NULL_WITH_NULL_NULL
-      if (socket.isClosed()) {
-        throw new IOException("socket closed");
-=======
       // block for session establishment
       SSLSession sslSocketSession = sslSocket.getSession();
       if (!isValid(sslSocketSession)) {
         throw new IOException("a valid ssl session was not established");
->>>>>>> 8e1e9078
       }
       Handshake unverifiedHandshake = Handshake.get(sslSocketSession);
 
