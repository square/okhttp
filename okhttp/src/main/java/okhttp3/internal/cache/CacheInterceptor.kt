/*
 *  Licensed to the Apache Software Foundation (ASF) under one or more
 *  contributor license agreements.  See the NOTICE file distributed with
 *  this work for additional information regarding copyright ownership.
 *  The ASF licenses this file to You under the Apache License, Version 2.0
 *  (the "License"); you may not use this file except in compliance with
 *  the License.  You may obtain a copy of the License at
 *
 *     http://www.apache.org/licenses/LICENSE-2.0
 *
 *  Unless required by applicable law or agreed to in writing, software
 *  distributed under the License is distributed on an "AS IS" BASIS,
 *  WITHOUT WARRANTIES OR CONDITIONS OF ANY KIND, either express or implied.
 *  See the License for the specific language governing permissions and
 *  limitations under the License.
 */
package okhttp3.internal.cache

import okhttp3.Cache
import okhttp3.Headers
import okhttp3.Interceptor
import okhttp3.Protocol
import okhttp3.Response
import okhttp3.internal.EMPTY_RESPONSE
import okhttp3.internal.addHeaderLenient
import okhttp3.internal.closeQuietly
import okhttp3.internal.discard
import okhttp3.internal.http.ExchangeCodec
import okhttp3.internal.http.HttpMethod
import okhttp3.internal.http.RealResponseBody
import okhttp3.internal.http.promisesBody
import okio.Buffer
import okio.Source
import okio.Timeout
import okio.buffer
import java.io.IOException
import java.net.HttpURLConnection.HTTP_GATEWAY_TIMEOUT
import java.net.HttpURLConnection.HTTP_NOT_MODIFIED
import java.util.concurrent.TimeUnit.MILLISECONDS

<<<<<<< HEAD
/** Serves requests from the cache and writes responses to the cache.  */
class CacheInterceptor(internal val cache: Cache?) : Interceptor {
=======
/** Serves requests from the cache and writes responses to the cache. */
class CacheInterceptor(internal val cache: InternalCache?) : Interceptor {
>>>>>>> ef248b17

  @Throws(IOException::class)
  override fun intercept(chain: Interceptor.Chain): Response {
    val cacheCandidate = cache?.get(chain.request())

    val now = System.currentTimeMillis()

    val strategy = CacheStrategy.Factory(now, chain.request(), cacheCandidate).compute()
    val networkRequest = strategy.networkRequest
    val cacheResponse = strategy.cacheResponse

    cache?.trackResponse(strategy)

    if (cacheCandidate != null && cacheResponse == null) {
      // The cache candidate wasn't applicable. Close it.
      cacheCandidate.body()?.closeQuietly()
    }

    // If we're forbidden from using the network and the cache is insufficient, fail.
    if (networkRequest == null && cacheResponse == null) {
      return Response.Builder()
          .request(chain.request())
          .protocol(Protocol.HTTP_1_1)
          .code(HTTP_GATEWAY_TIMEOUT)
          .message("Unsatisfiable Request (only-if-cached)")
          .body(EMPTY_RESPONSE)
          .sentRequestAtMillis(-1L)
          .receivedResponseAtMillis(System.currentTimeMillis())
          .build()
    }

    // If we don't need the network, we're done.
    if (networkRequest == null) {
      return cacheResponse!!.newBuilder()
          .cacheResponse(stripBody(cacheResponse))
          .build()
    }

    var networkResponse: Response? = null
    try {
      networkResponse = chain.proceed(networkRequest)
    } finally {
      // If we're crashing on I/O or otherwise, don't leak the cache body.
      if (networkResponse == null && cacheCandidate != null) {
        cacheCandidate.body()?.closeQuietly()
      }
    }

    // If we have a cache response too, then we're doing a conditional get.
    if (cacheResponse != null) {
      if (networkResponse?.code() == HTTP_NOT_MODIFIED) {
        val response = cacheResponse.newBuilder()
            .headers(combine(cacheResponse.headers(), networkResponse.headers()))
            .sentRequestAtMillis(networkResponse.sentRequestAtMillis())
            .receivedResponseAtMillis(networkResponse.receivedResponseAtMillis())
            .cacheResponse(stripBody(cacheResponse))
            .networkResponse(stripBody(networkResponse))
            .build()

        networkResponse.body()!!.close()

        // Update the cache after combining headers but before stripping the
        // Content-Encoding header (as performed by initContentStream()).
        cache!!.trackConditionalCacheHit()
        cache.update(cacheResponse, response)
        return response
      } else {
        cacheResponse.body()?.closeQuietly()
      }
    }

    val response = networkResponse!!.newBuilder()
        .cacheResponse(stripBody(cacheResponse))
        .networkResponse(stripBody(networkResponse))
        .build()

    if (cache != null) {
      if (response.promisesBody() && CacheStrategy.isCacheable(response, networkRequest)) {
        // Offer this request to the cache.
        val cacheRequest = cache.put(response)
        return cacheWritingResponse(cacheRequest, response)
      }

      if (HttpMethod.invalidatesCache(networkRequest.method)) {
        try {
          cache.remove(networkRequest)
        } catch (_: IOException) {
          // The cache cannot be written.
        }
      }
    }

    return response
  }

  /**
   * Returns a new source that writes bytes to `cacheRequest` as they are read by the source
   * consumer. This is careful to discard bytes left over when the stream is closed; otherwise we
   * may never exhaust the source stream and therefore not complete the cached response.
   */
  @Throws(IOException::class)
  private fun cacheWritingResponse(cacheRequest: CacheRequest?, response: Response): Response {
    // Some apps return a null body; for compatibility we treat that like a null cache request.
    if (cacheRequest == null) return response
    val cacheBodyUnbuffered = cacheRequest.body()

    val source = response.body()!!.source()
    val cacheBody = cacheBodyUnbuffered.buffer()

    val cacheWritingSource = object : Source {
      var cacheRequestClosed: Boolean = false

      @Throws(IOException::class)
      override fun read(sink: Buffer, byteCount: Long): Long {
        val bytesRead: Long
        try {
          bytesRead = source.read(sink, byteCount)
        } catch (e: IOException) {
          if (!cacheRequestClosed) {
            cacheRequestClosed = true
            cacheRequest.abort() // Failed to write a complete cache response.
          }
          throw e
        }

        if (bytesRead == -1L) {
          if (!cacheRequestClosed) {
            cacheRequestClosed = true
            cacheBody.close() // The cache response is complete!
          }
          return -1
        }

        sink.copyTo(cacheBody.buffer, sink.size - bytesRead, bytesRead)
        cacheBody.emitCompleteSegments()
        return bytesRead
      }

      override fun timeout(): Timeout {
        return source.timeout()
      }

      @Throws(IOException::class)
      override fun close() {
        if (!cacheRequestClosed &&
            !discard(ExchangeCodec.DISCARD_STREAM_TIMEOUT_MILLIS, MILLISECONDS)) {
          cacheRequestClosed = true
          cacheRequest.abort()
        }
        source.close()
      }
    }

    val contentType = response.header("Content-Type")
    val contentLength = response.body()!!.contentLength()
    return response.newBuilder()
        .body(RealResponseBody(contentType, contentLength, cacheWritingSource.buffer()))
        .build()
  }

  companion object {

    private fun stripBody(response: Response?): Response? {
      return if (response?.body() != null) {
        response.newBuilder().body(null).build()
      } else {
        response
      }
    }

    /** Combines cached headers with a network headers as defined by RFC 7234, 4.3.4. */
    private fun combine(cachedHeaders: Headers, networkHeaders: Headers): Headers {
      val result = Headers.Builder()

      for (index in cachedHeaders.names().indices) {
        val fieldName = cachedHeaders.name(index)
        val value = cachedHeaders.value(index)
        if ("Warning".equals(fieldName, ignoreCase = true) && value.startsWith("1")) {
          // Drop 100-level freshness warnings.
          continue
        }
        if (isContentSpecificHeader(fieldName) ||
            !isEndToEnd(fieldName) ||
            networkHeaders[fieldName] == null) {
          addHeaderLenient(result, fieldName, value)
        }
      }

      for (index in networkHeaders.names().indices) {
        val fieldName = networkHeaders.name(index)
        if (!isContentSpecificHeader(fieldName) && isEndToEnd(fieldName)) {
          addHeaderLenient(result, fieldName, networkHeaders.value(index))
        }
      }

      return result.build()
    }

    /**
     * Returns true if `fieldName` is an end-to-end HTTP header, as defined by RFC 2616,
     * 13.5.1.
     */
    private fun isEndToEnd(fieldName: String): Boolean {
      return !"Connection".equals(fieldName, ignoreCase = true) &&
          !"Keep-Alive".equals(fieldName, ignoreCase = true) &&
          !"Proxy-Authenticate".equals(fieldName, ignoreCase = true) &&
          !"Proxy-Authorization".equals(fieldName, ignoreCase = true) &&
          !"TE".equals(fieldName, ignoreCase = true) &&
          !"Trailers".equals(fieldName, ignoreCase = true) &&
          !"Transfer-Encoding".equals(fieldName, ignoreCase = true) &&
          !"Upgrade".equals(fieldName, ignoreCase = true)
    }

    /**
     * Returns true if `fieldName` is content specific and therefore should always be used
     * from cached headers.
     */
    private fun isContentSpecificHeader(fieldName: String): Boolean {
      return "Content-Length".equals(fieldName, ignoreCase = true) ||
          "Content-Encoding".equals(fieldName, ignoreCase = true) ||
          "Content-Type".equals(fieldName, ignoreCase = true)
    }
  }
}<|MERGE_RESOLUTION|>--- conflicted
+++ resolved
@@ -38,13 +38,8 @@
 import java.net.HttpURLConnection.HTTP_NOT_MODIFIED
 import java.util.concurrent.TimeUnit.MILLISECONDS
 
-<<<<<<< HEAD
-/** Serves requests from the cache and writes responses to the cache.  */
+/** Serves requests from the cache and writes responses to the cache. */
 class CacheInterceptor(internal val cache: Cache?) : Interceptor {
-=======
-/** Serves requests from the cache and writes responses to the cache. */
-class CacheInterceptor(internal val cache: InternalCache?) : Interceptor {
->>>>>>> ef248b17
 
   @Throws(IOException::class)
   override fun intercept(chain: Interceptor.Chain): Response {
