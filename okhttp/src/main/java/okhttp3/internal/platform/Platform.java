--- conflicted
+++ resolved
@@ -241,7 +241,6 @@
     return null;
   }
 
-<<<<<<< HEAD
   public SSLContext getSSLContext() {
     try {
       return SSLContext.getInstance("TLS");
@@ -249,9 +248,8 @@
       throw new IllegalStateException("No TLS provider", e);
     }
   }
-=======
-    public TrustRootIndex buildTrustRootIndex(X509TrustManager trustManager) {
-      return new BasicTrustRootIndex(trustManager.getAcceptedIssuers());
-    }
->>>>>>> 3b878299
+
+  public TrustRootIndex buildTrustRootIndex(X509TrustManager trustManager) {
+    return new BasicTrustRootIndex(trustManager.getAcceptedIssuers());
+  }
 }