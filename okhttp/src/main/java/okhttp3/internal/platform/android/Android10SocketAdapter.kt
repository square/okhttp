/*
 * Copyright (C) 2019 Square, Inc.
 *
 * Licensed under the Apache License, Version 2.0 (the "License");
 * you may not use this file except in compliance with the License.
 * You may obtain a copy of the License at
 *
 *      http://www.apache.org/licenses/LICENSE-2.0
 *
 * Unless required by applicable law or agreed to in writing, software
 * distributed under the License is distributed on an "AS IS" BASIS,
 * WITHOUT WARRANTIES OR CONDITIONS OF ANY KIND, either express or implied.
 * See the License for the specific language governing permissions and
 * limitations under the License.
 */
package okhttp3.internal.platform.android

import android.annotation.SuppressLint
import android.net.ssl.SSLSockets
import android.os.Build
import java.io.IOException
import java.lang.IllegalArgumentException
import javax.net.ssl.SSLSocket
import javax.net.ssl.SSLSocketFactory
import javax.net.ssl.X509TrustManager
import okhttp3.Protocol
import okhttp3.internal.platform.AndroidPlatform.Companion.isAndroid
import okhttp3.internal.platform.Platform

/**
 * Simple non-reflection SocketAdapter for Android Q.
 */
@SuppressLint("NewApi")
class Android10SocketAdapter : SocketAdapter {
  override fun trustManager(sslSocketFactory: SSLSocketFactory): X509TrustManager? = null

  override fun matchesSocketFactory(sslSocketFactory: SSLSocketFactory): Boolean = false

  override fun matchesSocket(sslSocket: SSLSocket): Boolean = SSLSockets.isSupportedSocket(sslSocket)

  override fun isSupported(): Boolean = Companion.isSupported()

  @SuppressLint("NewApi")
  override fun getSelectedProtocol(sslSocket: SSLSocket): String? =
      when (val protocol = sslSocket.applicationProtocol) {
        null, "" -> null
        else -> protocol
      }

  @SuppressLint("NewApi")
  override fun configureTlsExtensions(
    sslSocket: SSLSocket,
    hostname: String?,
    protocols: List<Protocol>
  ) {
<<<<<<< HEAD
    SSLSockets.setUseSessionTickets(sslSocket, true)
=======
    try {
      socketFactory.setUseSessionTickets(sslSocket, true)
>>>>>>> 5a9c5a15

      val sslParameters = sslSocket.sslParameters

      // Enable ALPN.
      sslParameters.applicationProtocols = Platform.alpnProtocolNames(protocols).toTypedArray()

      sslSocket.sslParameters = sslParameters
    } catch (iae: IllegalArgumentException) {
      // probably java.lang.IllegalArgumentException: Invalid input to toASCII from IDN.toASCII
      throw IOException("Android internal error", iae)
    }
  }

  companion object {
    fun buildIfSupported(): SocketAdapter? =
        if (isSupported()) Android10SocketAdapter() else null

    fun isSupported() = isAndroid && Build.VERSION.SDK_INT >= 29
  }
}<|MERGE_RESOLUTION|>--- conflicted
+++ resolved
@@ -53,12 +53,8 @@
     hostname: String?,
     protocols: List<Protocol>
   ) {
-<<<<<<< HEAD
-    SSLSockets.setUseSessionTickets(sslSocket, true)
-=======
     try {
-      socketFactory.setUseSessionTickets(sslSocket, true)
->>>>>>> 5a9c5a15
+      SSLSockets.setUseSessionTickets(sslSocket, true)
 
       val sslParameters = sslSocket.sslParameters
 
