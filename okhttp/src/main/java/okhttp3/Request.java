/*
 * Copyright (C) 2013 Square, Inc.
 *
 * Licensed under the Apache License, Version 2.0 (the "License");
 * you may not use this file except in compliance with the License.
 * You may obtain a copy of the License at
 *
 *      http://www.apache.org/licenses/LICENSE-2.0
 *
 * Unless required by applicable law or agreed to in writing, software
 * distributed under the License is distributed on an "AS IS" BASIS,
 * WITHOUT WARRANTIES OR CONDITIONS OF ANY KIND, either express or implied.
 * See the License for the specific language governing permissions and
 * limitations under the License.
 */
package okhttp3;

import java.net.URL;
import java.util.Collections;
import java.util.LinkedHashMap;
import java.util.List;
import java.util.Map;
import javax.annotation.Nullable;
import okhttp3.internal.Util;
import okhttp3.internal.http.HttpMethod;

/**
 * An HTTP request. Instances of this class are immutable if their {@link #body} is null or itself
 * immutable.
 */
public final class Request {
  final HttpUrl url;
  final String method;
  final Headers headers;
  final @Nullable RequestBody body;
<<<<<<< HEAD
  final Object tag;
  final String sni;
=======
  final Map<Class<?>, Object> tags;
>>>>>>> 80bb3b17

  private volatile CacheControl cacheControl; // Lazily initialized.

  Request(Builder builder) {
    this.url = builder.url;
    this.method = builder.method;
    this.headers = builder.headers.build();
    this.body = builder.body;
<<<<<<< HEAD
    this.sni = builder.sni;
    this.tag = builder.tag != null ? builder.tag : this;
=======
    this.tags = Util.immutableMap(builder.tags);
>>>>>>> 80bb3b17
  }

  public HttpUrl url() {
    return url;
  }

  public String method() {
    return method;
  }

  public Headers headers() {
    return headers;
  }

  public @Nullable String header(String name) {
    return headers.get(name);
  }

  public List<String> headers(String name) {
    return headers.values(name);
  }

  public @Nullable RequestBody body() {
    return body;
  }

  /**
   * Returns the tag attached with {@code Object.class} as a key, or null if no tag is attached with
   * that key.
   *
   * <p>Prior to OkHttp 3.11, this method never returned null if no tag was attached. Instead it
   * returned either this request, or the request upon which this request was derived with {@link
   * #newBuilder()}.
   */
  public @Nullable Object tag() {
    return tag(Object.class);
  }

  /**
   * Returns the tag attached with {@code type} as a key, or null if no tag is attached with that
   * key.
   */
  public @Nullable <T> T tag(Class<? extends T> type) {
    return type.cast(tags.get(type));
  }

  public Builder newBuilder() {
    return new Builder(this);
  }

  /**
   * Returns the cache control directives for this response. This is never null, even if this
   * response contains no {@code Cache-Control} header.
   */
  public CacheControl cacheControl() {
    CacheControl result = cacheControl;
    return result != null ? result : (cacheControl = CacheControl.parse(headers));
  }

  public boolean isHttps() {
    return url.isHttps();
  }

  @Override public String toString() {
    return "Request{method="
        + method
        + ", url="
        + url
        + ", tags="
        + tags
        + '}';
  }
  
  public String sni() {
    return sni;
  }

  public static class Builder {
    String sni;
	HttpUrl url;
    String method;
    Headers.Builder headers;
    RequestBody body;

    /** A mutable map of tags, or an immutable empty map if we don't have any. */
    Map<Class<?>, Object> tags = Collections.emptyMap();

    public Builder() {
      this.method = "GET";
      this.headers = new Headers.Builder();
    }

    Builder(Request request) {
      this.url = request.url;
      this.method = request.method;
      this.body = request.body;
      this.tags = request.tags.isEmpty()
          ? Collections.<Class<?>, Object>emptyMap()
          : new LinkedHashMap<>(request.tags);
      this.headers = request.headers.newBuilder();
    }

    public Builder url(HttpUrl url) {
      if (url == null) throw new NullPointerException("url == null");
      this.url = url;
      return this;
    }

    /**
     * Sets the URL target of this request.
     *
     * @throws IllegalArgumentException if {@code url} is not a valid HTTP or HTTPS URL. Avoid this
     * exception by calling {@link HttpUrl#parse}; it returns null for invalid URLs.
     */
    public Builder url(String url) {
      if (url == null) throw new NullPointerException("url == null");

      // Silently replace web socket URLs with HTTP URLs.
      if (url.regionMatches(true, 0, "ws:", 0, 3)) {
        url = "http:" + url.substring(3);
      } else if (url.regionMatches(true, 0, "wss:", 0, 4)) {
        url = "https:" + url.substring(4);
      }

      return url(HttpUrl.get(url));
    }

    /**
     * Sets the URL target of this request.
     *
     * @throws IllegalArgumentException if the scheme of {@code url} is not {@code http} or {@code
     * https}.
     */
    public Builder url(URL url) {
      if (url == null) throw new NullPointerException("url == null");
      return url(HttpUrl.get(url.toString()));
    }

    /**
     * Sets the header named {@code name} to {@code value}. If this request already has any headers
     * with that name, they are all replaced.
     */
    public Builder header(String name, String value) {
      headers.set(name, value);
      return this;
    }

    /**
     * Adds a header with {@code name} and {@code value}. Prefer this method for multiply-valued
     * headers like "Cookie".
     *
     * <p>Note that for some headers including {@code Content-Length} and {@code Content-Encoding},
     * OkHttp may replace {@code value} with a header derived from the request body.
     */
    public Builder addHeader(String name, String value) {
      headers.add(name, value);
      return this;
    }

    /** Removes all headers named {@code name} on this builder. */
    public Builder removeHeader(String name) {
      headers.removeAll(name);
      return this;
    }

    /** Removes all headers on this builder and adds {@code headers}. */
    public Builder headers(Headers headers) {
      this.headers = headers.newBuilder();
      return this;
    }

    /**
     * Sets this request's {@code Cache-Control} header, replacing any cache control headers already
     * present. If {@code cacheControl} doesn't define any directives, this clears this request's
     * cache-control headers.
     */
    public Builder cacheControl(CacheControl cacheControl) {
      String value = cacheControl.toString();
      if (value.isEmpty()) return removeHeader("Cache-Control");
      return header("Cache-Control", value);
    }

    public Builder get() {
      return method("GET", null);
    }

    public Builder head() {
      return method("HEAD", null);
    }

    public Builder post(RequestBody body) {
      return method("POST", body);
    }

    public Builder delete(@Nullable RequestBody body) {
      return method("DELETE", body);
    }

    public Builder delete() {
      return delete(Util.EMPTY_REQUEST);
    }

    public Builder put(RequestBody body) {
      return method("PUT", body);
    }

    public Builder patch(RequestBody body) {
      return method("PATCH", body);
    }

    public Builder method(String method, @Nullable RequestBody body) {
      if (method == null) throw new NullPointerException("method == null");
      if (method.length() == 0) throw new IllegalArgumentException("method.length() == 0");
      if (body != null && !HttpMethod.permitsRequestBody(method)) {
        throw new IllegalArgumentException("method " + method + " must not have a request body.");
      }
      if (body == null && HttpMethod.requiresRequestBody(method)) {
        throw new IllegalArgumentException("method " + method + " must have a request body.");
      }
      this.method = method;
      this.body = body;
      return this;
    }

    /** Attaches {@code tag} to the request using {@code Object.class} as a key. */
    public Builder tag(@Nullable Object tag) {
      return tag(Object.class, tag);
    }

    /**
     * Attaches {@code tag} to the request using {@code type} as a key. Tags can be read from a
     * request using {@link Request#tag}. Use null to remove any existing tag assigned for {@code
     * type}.
     *
     * <p>Use this API to attach timing, debugging, or other application data to a request so that
     * you may read it in interceptors, event listeners, or callbacks.
     */
    public <T> Builder tag(Class<? super T> type, @Nullable T tag) {
      if (type == null) throw new NullPointerException("type == null");

      if (tag == null) {
        tags.remove(type);
      } else {
        if (tags.isEmpty()) tags = new LinkedHashMap<>();
        tags.put(type, type.cast(tag));
      }

      return this;
    }

    public Request build() {
      if (url == null) throw new IllegalStateException("url == null");
      return new Request(this);
    }
      
    public Builder sni(String sni) {
      this.sni = sni;
      return this;
    }
  }
}<|MERGE_RESOLUTION|>--- conflicted
+++ resolved
@@ -33,12 +33,9 @@
   final String method;
   final Headers headers;
   final @Nullable RequestBody body;
-<<<<<<< HEAD
-  final Object tag;
   final String sni;
-=======
   final Map<Class<?>, Object> tags;
->>>>>>> 80bb3b17
+
 
   private volatile CacheControl cacheControl; // Lazily initialized.
 
@@ -47,12 +44,8 @@
     this.method = builder.method;
     this.headers = builder.headers.build();
     this.body = builder.body;
-<<<<<<< HEAD
     this.sni = builder.sni;
-    this.tag = builder.tag != null ? builder.tag : this;
-=======
     this.tags = Util.immutableMap(builder.tags);
->>>>>>> 80bb3b17
   }
 
   public HttpUrl url() {
