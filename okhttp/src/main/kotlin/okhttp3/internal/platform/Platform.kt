--- conflicted
+++ resolved
@@ -154,12 +154,6 @@
   open fun buildTrustRootIndex(trustManager: X509TrustManager): TrustRootIndex =
       BasicTrustRootIndex(*trustManager.acceptedIssuers)
 
-<<<<<<< HEAD
-  open fun configureSslSocketFactory(socketFactory: SSLSocketFactory) {
-  }
-
-  open fun configureTrustManager(trustManager: X509TrustManager) {
-=======
   open fun newSslSocketFactory(trustManager: X509TrustManager): SSLSocketFactory {
     try {
       return newSSLContext().apply {
@@ -168,7 +162,6 @@
     } catch (e: GeneralSecurityException) {
       throw AssertionError("No System TLS: $e", e) // The system has no TLS. Just give up.
     }
->>>>>>> cd722373
   }
 
   override fun toString(): String = javaClass.simpleName
