--- conflicted
+++ resolved
@@ -76,15 +76,11 @@
         var incrementedRunCallCount = false
         while (true) {
           val task =
-<<<<<<< HEAD
             this@TaskRunner.withLock {
-=======
-            this@TaskRunner.lock.withLock {
               if (!incrementedRunCallCount) {
                 incrementedRunCallCount = true
                 runCallCount++
               }
->>>>>>> 02d69bf8
               awaitTaskToRun()
             } ?: return
 
@@ -96,13 +92,8 @@
             } finally {
               // If the task is crashing start another thread to service the queues.
               if (!completedNormally) {
-<<<<<<< HEAD
                 this@TaskRunner.withLock {
-                  backend.execute(this@TaskRunner, this)
-=======
-                lock.withLock {
                   startAnotherThread()
->>>>>>> 02d69bf8
                 }
               }
             }
