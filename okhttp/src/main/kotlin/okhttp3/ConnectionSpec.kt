/*
 * Copyright (C) 2014 Square, Inc.
 *
 * Licensed under the Apache License, Version 2.0 (the "License");
 * you may not use this file except in compliance with the License.
 * You may obtain a copy of the License at
 *
 *      http://www.apache.org/licenses/LICENSE-2.0
 *
 * Unless required by applicable law or agreed to in writing, software
 * distributed under the License is distributed on an "AS IS" BASIS,
 * WITHOUT WARRANTIES OR CONDITIONS OF ANY KIND, either express or implied.
 * See the License for the specific language governing permissions and
 * limitations under the License.
 */
package okhttp3

import java.util.Arrays
import java.util.Objects
import javax.net.ssl.SSLSocket
import okhttp3.ConnectionSpec.Builder
import okhttp3.internal.concat
import okhttp3.internal.effectiveCipherSuites
import okhttp3.internal.hasIntersection
import okhttp3.internal.indexOf
import okhttp3.internal.intersect
import okhttp3.internal.platform.Platform

/**
 * Specifies configuration for the socket connection that HTTP traffic travels through. For `https:`
 * URLs, this includes the TLS version and cipher suites to use when negotiating a secure
 * connection.
 *
 * The TLS versions configured in a connection spec are only be used if they are also enabled in the
 * SSL socket. For example, if an SSL socket does not have TLS 1.3 enabled, it will not be used even
 * if it is present on the connection spec. The same policy also applies to cipher suites.
 *
 * Use [Builder.allEnabledTlsVersions] and [Builder.allEnabledCipherSuites] to defer all feature
 * selection to the underlying SSL socket.
 *
 * The configuration of each spec changes with each OkHttp release. This is annoying: upgrading
 * your OkHttp library can break connectivity to certain web servers! But it’s a necessary annoyance
 * because the TLS ecosystem is dynamic and staying up to date is necessary to stay secure. See
 * [OkHttp's TLS Configuration History][tls_history] to track these changes.
 *
 * [tls_history]: https://square.github.io/okhttp/tls_configuration_history/
 */
class ConnectionSpec internal constructor(
  @get:JvmName("isTls") val isTls: Boolean,
  @get:JvmName("supportsTlsExtensions") val supportsTlsExtensions: Boolean,
  internal val cipherSuitesAsString: Array<String>?,
  private val tlsVersionsAsString: Array<String>?
) {

  /**
   * Returns the cipher suites to use for a connection. Returns null if all of the SSL socket's
   * enabled cipher suites should be used.
   */
  @get:JvmName("cipherSuites") val cipherSuites: List<CipherSuite>?
    get() {
      return cipherSuitesAsString?.map { CipherSuite.forJavaName(it) }?.toList()
    }

  @JvmName("-deprecated_cipherSuites")
  @Deprecated(
    message = "moved to val",
    replaceWith = ReplaceWith(expression = "cipherSuites"),
    level = DeprecationLevel.ERROR)
  fun cipherSuites(): List<CipherSuite>? = cipherSuites

  /**
   * Returns the TLS versions to use when negotiating a connection. Returns null if all of the SSL
   * socket's enabled TLS versions should be used.
   */
  @get:JvmName("tlsVersions") val tlsVersions: List<TlsVersion>?
    get() {
      return tlsVersionsAsString?.map { TlsVersion.forJavaName(it) }?.toList()
    }

  @JvmName("-deprecated_tlsVersions")
  @Deprecated(
    message = "moved to val",
    replaceWith = ReplaceWith(expression = "tlsVersions"),
    level = DeprecationLevel.ERROR)
  fun tlsVersions(): List<TlsVersion>? = tlsVersions

  @JvmName("-deprecated_supportsTlsExtensions")
  @Deprecated(
    message = "moved to val",
    replaceWith = ReplaceWith(expression = "supportsTlsExtensions"),
    level = DeprecationLevel.ERROR)
  fun supportsTlsExtensions(): Boolean = supportsTlsExtensions

  /** Applies this spec to [sslSocket]. */
  internal fun apply(sslSocket: SSLSocket, isFallback: Boolean) {
    val specToApply = supportedSpec(sslSocket, isFallback)

    if (specToApply.tlsVersions != null) {
      sslSocket.enabledProtocols = specToApply.tlsVersionsAsString
    }

    if (specToApply.cipherSuites != null) {
      sslSocket.enabledCipherSuites = specToApply.cipherSuitesAsString
    }
  }

  /**
   * Returns a copy of this that omits cipher suites and TLS versions not enabled by [sslSocket].
   */
  private fun supportedSpec(sslSocket: SSLSocket, isFallback: Boolean): ConnectionSpec {
<<<<<<< HEAD
    var cipherSuitesIntersection = if (cipherSuitesAsString != null) {
      // 3 options here for ordering
      // 1) Legacy Platform - based on the Platform/Provider existing ordering in
      // sslSocket.enabledCipherSuites
      // 2) OkHttp Client - based on MODERN_CIPHER_SUITES source code ordering
      // 3) Caller specified but assuming the visible defaults in MODERN_CIPHER_SUITES are rejigged
      // to match legacy i.e. the platform/provider
      //
      // Opting for 3 here and in MODERN_CIPHER_SUITES via platformOrdered
      cipherSuitesAsString.intersect(sslSocket.enabledCipherSuites, CipherSuite.ORDER_BY_NAME)
    } else {
      sslSocket.enabledCipherSuites
    }
=======
    val socketEnabledCipherSuites = sslSocket.enabledCipherSuites
    var cipherSuitesIntersection: Array<String> = effectiveCipherSuites(socketEnabledCipherSuites)
>>>>>>> daac9be1

    val tlsVersionsIntersection = if (tlsVersionsAsString != null) {
      sslSocket.enabledProtocols.intersect(tlsVersionsAsString, naturalOrder())
    } else {
      sslSocket.enabledProtocols
    }

    // In accordance with https://tools.ietf.org/html/draft-ietf-tls-downgrade-scsv-00 the SCSV
    // cipher is added to signal that a protocol fallback has taken place.
    val supportedCipherSuites = sslSocket.supportedCipherSuites
    val indexOfFallbackScsv = supportedCipherSuites.indexOf(
      "TLS_FALLBACK_SCSV", CipherSuite.ORDER_BY_NAME)
    if (isFallback && indexOfFallbackScsv != -1) {
      cipherSuitesIntersection = cipherSuitesIntersection.concat(
        supportedCipherSuites[indexOfFallbackScsv])
    }

    return Builder(this)
      .cipherSuites(*cipherSuitesIntersection)
      .tlsVersions(*tlsVersionsIntersection)
      .build()
  }

  /**
   * Returns `true` if the socket, as currently configured, supports this connection spec. In
   * order for a socket to be compatible the enabled cipher suites and protocols must intersect.
   *
   * For cipher suites, at least one of the [required cipher suites][cipherSuites] must match the
   * socket's enabled cipher suites. If there are no required cipher suites the socket must have at
   * least one cipher suite enabled.
   *
   * For protocols, at least one of the [required protocols][tlsVersions] must match the socket's
   * enabled protocols.
   */
  fun isCompatible(socket: SSLSocket): Boolean {
    if (!isTls) {
      return false
    }

    if (tlsVersionsAsString != null &&
      !tlsVersionsAsString.hasIntersection(socket.enabledProtocols, naturalOrder())) {
      return false
    }

    if (cipherSuitesAsString != null &&
      !cipherSuitesAsString.hasIntersection(
        socket.enabledCipherSuites, CipherSuite.ORDER_BY_NAME)) {
      return false
    }

    return true
  }

  override fun equals(other: Any?): Boolean {
    if (other !is ConnectionSpec) return false
    if (other === this) return true

    if (this.isTls != other.isTls) return false

    if (isTls) {
      if (!Arrays.equals(this.cipherSuitesAsString, other.cipherSuitesAsString)) return false
      if (!Arrays.equals(this.tlsVersionsAsString, other.tlsVersionsAsString)) return false
      if (this.supportsTlsExtensions != other.supportsTlsExtensions) return false
    }

    return true
  }

  override fun hashCode(): Int {
    var result = 17
    if (isTls) {
      result = 31 * result + (cipherSuitesAsString?.contentHashCode() ?: 0)
      result = 31 * result + (tlsVersionsAsString?.contentHashCode() ?: 0)
      result = 31 * result + if (supportsTlsExtensions) 0 else 1
    }
    return result
  }

  override fun toString(): String {
    if (!isTls) return "ConnectionSpec()"

    return ("ConnectionSpec(" +
      "cipherSuites=${Objects.toString(cipherSuites, "[all enabled]")}, " +
      "tlsVersions=${Objects.toString(tlsVersions, "[all enabled]")}, " +
      "supportsTlsExtensions=$supportsTlsExtensions)")
  }

  class Builder {
    internal var tls: Boolean = false
    internal var cipherSuites: Array<String>? = null
    internal var tlsVersions: Array<String>? = null
    internal var supportsTlsExtensions: Boolean = false

    internal constructor(tls: Boolean) {
      this.tls = tls
    }

    constructor(connectionSpec: ConnectionSpec) {
      this.tls = connectionSpec.isTls
      this.cipherSuites = connectionSpec.cipherSuitesAsString
      this.tlsVersions = connectionSpec.tlsVersionsAsString
      this.supportsTlsExtensions = connectionSpec.supportsTlsExtensions
    }

    fun allEnabledCipherSuites() = apply {
      require(tls) { "no cipher suites for cleartext connections" }
      this.cipherSuites = null
    }

    fun cipherSuites(vararg cipherSuites: CipherSuite): Builder = apply {
      require(tls) { "no cipher suites for cleartext connections" }
      val strings = cipherSuites.map { it.javaName }.toTypedArray()
      return cipherSuites(*strings)
    }

    fun cipherSuites(vararg cipherSuites: String) = apply {
      require(tls) { "no cipher suites for cleartext connections" }
      require(cipherSuites.isNotEmpty()) { "At least one cipher suite is required" }

      this.cipherSuites = cipherSuites.clone() as Array<String> // Defensive copy.
    }

    fun allEnabledTlsVersions() = apply {
      require(tls) { "no TLS versions for cleartext connections" }
      this.tlsVersions = null
    }

    fun tlsVersions(vararg tlsVersions: TlsVersion): Builder = apply {
      require(tls) { "no TLS versions for cleartext connections" }

      val strings = tlsVersions.map { it.javaName }.toTypedArray()
      return tlsVersions(*strings)
    }

    fun tlsVersions(vararg tlsVersions: String) = apply {
      require(tls) { "no TLS versions for cleartext connections" }
      require(tlsVersions.isNotEmpty()) { "At least one TLS version is required" }

      this.tlsVersions = tlsVersions.clone() as Array<String> // Defensive copy.
    }

    @Deprecated("since OkHttp 3.13 all TLS-connections are expected to support TLS extensions.\n" +
      "In a future release setting this to true will be unnecessary and setting it to false\n" +
      "will have no effect.")
    fun supportsTlsExtensions(supportsTlsExtensions: Boolean) = apply {
      require(tls) { "no TLS extensions for cleartext connections" }
      this.supportsTlsExtensions = supportsTlsExtensions
    }

    fun build(): ConnectionSpec = ConnectionSpec(
      tls,
      supportsTlsExtensions,
      cipherSuites,
      tlsVersions
    )
  }

  @Suppress("DEPRECATION")
  companion object {
    // Most secure but generally supported list.
    private val RESTRICTED_CIPHER_SUITES = platformOrdered(
      // TLSv1.3.
      CipherSuite.TLS_AES_128_GCM_SHA256,
      CipherSuite.TLS_AES_256_GCM_SHA384,
      CipherSuite.TLS_CHACHA20_POLY1305_SHA256,

      // TLSv1.0, TLSv1.1, TLSv1.2.
      CipherSuite.TLS_ECDHE_ECDSA_WITH_AES_128_GCM_SHA256,
      CipherSuite.TLS_ECDHE_RSA_WITH_AES_128_GCM_SHA256,
      CipherSuite.TLS_ECDHE_ECDSA_WITH_AES_256_GCM_SHA384,
      CipherSuite.TLS_ECDHE_RSA_WITH_AES_256_GCM_SHA384,
      CipherSuite.TLS_ECDHE_ECDSA_WITH_CHACHA20_POLY1305_SHA256,
      CipherSuite.TLS_ECDHE_RSA_WITH_CHACHA20_POLY1305_SHA256)

    // This is nearly equal to the cipher suites supported in Chrome 72, current as of 2019-02-24.
    // See https://tinyurl.com/okhttp-cipher-suites for availability.
    private val APPROVED_CIPHER_SUITES = platformOrdered(
      // TLSv1.3.
      CipherSuite.TLS_AES_128_GCM_SHA256,
      CipherSuite.TLS_AES_256_GCM_SHA384,
      CipherSuite.TLS_CHACHA20_POLY1305_SHA256,

      // TLSv1.0, TLSv1.1, TLSv1.2.
      CipherSuite.TLS_ECDHE_ECDSA_WITH_AES_128_GCM_SHA256,
      CipherSuite.TLS_ECDHE_RSA_WITH_AES_128_GCM_SHA256,
      CipherSuite.TLS_ECDHE_ECDSA_WITH_AES_256_GCM_SHA384,
      CipherSuite.TLS_ECDHE_RSA_WITH_AES_256_GCM_SHA384,
      CipherSuite.TLS_ECDHE_ECDSA_WITH_CHACHA20_POLY1305_SHA256,
      CipherSuite.TLS_ECDHE_RSA_WITH_CHACHA20_POLY1305_SHA256,

      // Note that the following cipher suites are all on HTTP/2's bad cipher suites list. We'll
      // continue to include them until better suites are commonly available.
      CipherSuite.TLS_ECDHE_RSA_WITH_AES_128_CBC_SHA,
      CipherSuite.TLS_ECDHE_RSA_WITH_AES_256_CBC_SHA,
      CipherSuite.TLS_RSA_WITH_AES_128_GCM_SHA256,
      CipherSuite.TLS_RSA_WITH_AES_256_GCM_SHA384,
      CipherSuite.TLS_RSA_WITH_AES_128_CBC_SHA,
      CipherSuite.TLS_RSA_WITH_AES_256_CBC_SHA,
      CipherSuite.TLS_RSA_WITH_3DES_EDE_CBC_SHA)

    private fun platformOrdered(vararg ciphers: CipherSuite): List<CipherSuite> {
      // TODO confirm this doesn't cause delays on startup path via earlier initialisation
      // of crypto libraries before first use
      val platformOrdered = Platform.get().newSSLContext().apply {
        init(null, null, null)
      }.socketFactory.supportedCipherSuites.toList()

      return ciphers.sortedBy { cipherSuite ->
        platformOrdered.indexOf(cipherSuite.javaName).let { if (it == -1) Int.MAX_VALUE else it }
      }
    }

    /** A secure TLS connection that requires a recent client platform and a recent server. */
    @JvmField
    val RESTRICTED_TLS = Builder(true)
      .cipherSuites(*RESTRICTED_CIPHER_SUITES.toTypedArray())
      .tlsVersions(TlsVersion.TLS_1_3, TlsVersion.TLS_1_2)
      .supportsTlsExtensions(true)
      .build()

    /**
     * A modern TLS configuration that works on most client platforms and can connect to most servers.
     * This is OkHttp's default configuration.
     */
    @JvmField
    val MODERN_TLS = Builder(true)
      .cipherSuites(*APPROVED_CIPHER_SUITES.toTypedArray())
      .tlsVersions(TlsVersion.TLS_1_3, TlsVersion.TLS_1_2)
      .supportsTlsExtensions(true)
      .build()

    /**
     * A backwards-compatible fallback configuration that works on obsolete client platforms and can
     * connect to obsolete servers. When possible, prefer to upgrade your client platform or server
     * rather than using this configuration.
     */
    @JvmField
    val COMPATIBLE_TLS = Builder(true)
      .cipherSuites(*APPROVED_CIPHER_SUITES.toTypedArray())
      .tlsVersions(TlsVersion.TLS_1_3, TlsVersion.TLS_1_2, TlsVersion.TLS_1_1, TlsVersion.TLS_1_0)
      .supportsTlsExtensions(true)
      .build()

    /** Unencrypted, unauthenticated connections for `http:` URLs. */
    @JvmField
    val CLEARTEXT = Builder(false).build()
  }
}<|MERGE_RESOLUTION|>--- conflicted
+++ resolved
@@ -108,24 +108,8 @@
    * Returns a copy of this that omits cipher suites and TLS versions not enabled by [sslSocket].
    */
   private fun supportedSpec(sslSocket: SSLSocket, isFallback: Boolean): ConnectionSpec {
-<<<<<<< HEAD
-    var cipherSuitesIntersection = if (cipherSuitesAsString != null) {
-      // 3 options here for ordering
-      // 1) Legacy Platform - based on the Platform/Provider existing ordering in
-      // sslSocket.enabledCipherSuites
-      // 2) OkHttp Client - based on MODERN_CIPHER_SUITES source code ordering
-      // 3) Caller specified but assuming the visible defaults in MODERN_CIPHER_SUITES are rejigged
-      // to match legacy i.e. the platform/provider
-      //
-      // Opting for 3 here and in MODERN_CIPHER_SUITES via platformOrdered
-      cipherSuitesAsString.intersect(sslSocket.enabledCipherSuites, CipherSuite.ORDER_BY_NAME)
-    } else {
-      sslSocket.enabledCipherSuites
-    }
-=======
     val socketEnabledCipherSuites = sslSocket.enabledCipherSuites
     var cipherSuitesIntersection: Array<String> = effectiveCipherSuites(socketEnabledCipherSuites)
->>>>>>> daac9be1
 
     val tlsVersionsIntersection = if (tlsVersionsAsString != null) {
       sslSocket.enabledProtocols.intersect(tlsVersionsAsString, naturalOrder())
