--- conflicted
+++ resolved
@@ -422,9 +422,6 @@
   ) {
   }
 
-<<<<<<< HEAD
-  fun interface Factory {
-=======
   /**
    * Invoked when a call fails due to cache rules.
    * For example, we're forbidden from using the network and the cache is insufficient
@@ -460,8 +457,7 @@
   open fun cacheConditionalHit(call: Call, cachedResponse: Response) {
   }
 
-  interface Factory {
->>>>>>> fea8fbba
+  fun interface Factory {
     /**
      * Creates an instance of the [EventListener] for a particular [Call]. The returned
      * [EventListener] instance will be used during the lifecycle of [call].
