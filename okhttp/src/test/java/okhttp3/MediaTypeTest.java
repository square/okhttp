/*
 * Copyright (C) 2013 Square, Inc.
 * Copyright (C) 2011 The Guava Authors
 *
 * Licensed under the Apache License, Version 2.0 (the "License");
 * you may not use this file except in compliance with the License.
 * You may obtain a copy of the License at
 *
 *      http://www.apache.org/licenses/LICENSE-2.0
 *
 * Unless required by applicable law or agreed to in writing, software
 * distributed under the License is distributed on an "AS IS" BASIS,
 * WITHOUT WARRANTIES OR CONDITIONS OF ANY KIND, either express or implied.
 * See the License for the specific language governing permissions and
 * limitations under the License.
 */
package okhttp3;

import java.nio.charset.StandardCharsets;
<<<<<<< HEAD
import org.junit.jupiter.params.ParameterizedTest;
import org.junit.jupiter.params.provider.ArgumentsSource;
=======
import java.util.Collection;
import okhttp3.internal.platform.Platform;
import org.junit.Test;
import org.junit.runner.RunWith;
import org.junit.runners.Parameterized;
>>>>>>> ec1d18d1

import static java.nio.charset.StandardCharsets.UTF_8;
import static org.assertj.core.api.Assertions.assertThat;
import static org.junit.jupiter.api.Assertions.fail;

/**
 * Test MediaType API and parsing.
 *
 * <p>This test includes tests from <a href="https://code.google.com/p/guava-libraries/">Guava's</a>
 * MediaTypeTest.
 */
public class MediaTypeTest {
  private MediaType parse(String string, boolean useGet) {
    return useGet
        ? MediaType.get(string)
        : MediaType.parse(string);
  }

  @ParameterizedTest @ArgumentsSource(BooleanParamProvider.class)
  public void testParse(boolean useGet) throws Exception {
    MediaType mediaType = parse("text/plain;boundary=foo;charset=utf-8", useGet);
    assertThat(mediaType.type()).isEqualTo("text");
    assertThat(mediaType.subtype()).isEqualTo("plain");
    assertThat(mediaType.charset().name()).isEqualTo("UTF-8");
    assertThat(mediaType.toString()).isEqualTo("text/plain;boundary=foo;charset=utf-8");
    assertThat(parse("text/plain;boundary=foo;charset=utf-8", useGet)).isEqualTo(mediaType);
    assertThat(parse("text/plain;boundary=foo;charset=utf-8", useGet).hashCode()).isEqualTo(
        (long) mediaType.hashCode());
  }

  @ParameterizedTest @ArgumentsSource(BooleanParamProvider.class)
  public void testValidParse(boolean useGet) throws Exception {
    assertMediaType("text/plain", useGet);
    assertMediaType("application/atom+xml; charset=utf-8", useGet);
    assertMediaType("application/atom+xml; a=1; a=2; b=3", useGet);
    assertMediaType("image/gif; foo=bar", useGet);
    assertMediaType("text/plain; a=1", useGet);
    assertMediaType("text/plain; a=1; a=2; b=3", useGet);
    assertMediaType("text/plain; charset=utf-16", useGet);
    assertMediaType("text/plain; \t \n \r a=b", useGet);
    assertMediaType("text/plain;", useGet);
    assertMediaType("text/plain; ", useGet);
    assertMediaType("text/plain; a=1;", useGet);
    assertMediaType("text/plain; a=1; ", useGet);
    assertMediaType("text/plain; a=1;; b=2", useGet);
    assertMediaType("text/plain;;", useGet);
    assertMediaType("text/plain; ;", useGet);
  }

  @ParameterizedTest @ArgumentsSource(BooleanParamProvider.class)
  public void testInvalidParse(boolean useGet) throws Exception {
    assertInvalid("", "No subtype found for: \"\"", useGet);
    assertInvalid("/", "No subtype found for: \"/\"", useGet);
    assertInvalid("text", "No subtype found for: \"text\"", useGet);
    assertInvalid("text/", "No subtype found for: \"text/\"", useGet);
    assertInvalid("te<t/plain", "No subtype found for: \"te<t/plain\"", useGet);
    assertInvalid(" text/plain", "No subtype found for: \" text/plain\"", useGet);
    assertInvalid("te xt/plain", "No subtype found for: \"te xt/plain\"", useGet);
    assertInvalid("text /plain", "No subtype found for: \"text /plain\"", useGet);
    assertInvalid("text/ plain", "No subtype found for: \"text/ plain\"", useGet);

    assertInvalid("text/pl@in",
        "Parameter is not formatted correctly: \"@in\" for: \"text/pl@in\"", useGet);
    assertInvalid("text/plain; a",
        "Parameter is not formatted correctly: \"a\" for: \"text/plain; a\"", useGet);
    assertInvalid("text/plain; a=",
        "Parameter is not formatted correctly: \"a=\" for: \"text/plain; a=\"", useGet);
    assertInvalid("text/plain; a=@",
        "Parameter is not formatted correctly: \"a=@\" for: \"text/plain; a=@\"", useGet);
    assertInvalid("text/plain; a=\"@",
        "Parameter is not formatted correctly: \"a=\"@\" for: \"text/plain; a=\"@\"", useGet);
    assertInvalid("text/plain; a=1; b",
        "Parameter is not formatted correctly: \"b\" for: \"text/plain; a=1; b\"", useGet);
    assertInvalid("text/plain; a=1; b=",
        "Parameter is not formatted correctly: \"b=\" for: \"text/plain; a=1; b=\"", useGet);
    assertInvalid("text/plain; a=\u2025",
        "Parameter is not formatted correctly: \"a=‥\" for: \"text/plain; a=‥\"", useGet);
    assertInvalid("text/pl ain",
        "Parameter is not formatted correctly: \" ain\" for: \"text/pl ain\"", useGet);
    assertInvalid("text/plain ",
        "Parameter is not formatted correctly: \" \" for: \"text/plain \"", useGet);
    assertInvalid("text/plain ; a=1",
        "Parameter is not formatted correctly: \" ; a=1\" for: \"text/plain ; a=1\"", useGet);
  }

  @ParameterizedTest @ArgumentsSource(BooleanParamProvider.class)
  public void testDoubleQuotesAreSpecial(boolean useGet) throws Exception {
    MediaType mediaType = parse("text/plain;a=\";charset=utf-8;b=\"", useGet);
    assertThat(mediaType.charset()).isNull();
  }

  @ParameterizedTest @ArgumentsSource(BooleanParamProvider.class)
  public void testSingleQuotesAreNotSpecial(boolean useGet) throws Exception {
    MediaType mediaType = parse("text/plain;a=';charset=utf-8;b='", useGet);
    assertThat(mediaType.charset().name()).isEqualTo("UTF-8");
  }

  @ParameterizedTest @ArgumentsSource(BooleanParamProvider.class)
  public void testParseWithSpecialCharacters(boolean useGet) throws Exception {
    MediaType mediaType =
        parse("!#$%&'*+-.{|}~/!#$%&'*+-.{|}~; !#$%&'*+-.{|}~=!#$%&'*+-.{|}~", useGet);
    assertThat(mediaType.type()).isEqualTo("!#$%&'*+-.{|}~");
    assertThat(mediaType.subtype()).isEqualTo("!#$%&'*+-.{|}~");
  }

  @ParameterizedTest @ArgumentsSource(BooleanParamProvider.class)
  public void testCharsetIsOneOfManyParameters(boolean useGet) throws Exception {
    MediaType mediaType = parse("text/plain;a=1;b=2;charset=utf-8;c=3", useGet);
    assertThat(mediaType.type()).isEqualTo("text");
    assertThat(mediaType.subtype()).isEqualTo("plain");
    assertThat(mediaType.charset().name()).isEqualTo("UTF-8");
    assertThat(mediaType.parameter("charset")).isEqualTo("utf-8");
    assertThat(mediaType.parameter("a")).isEqualTo("1");
    assertThat(mediaType.parameter("b")).isEqualTo("2");
    assertThat(mediaType.parameter("c")).isEqualTo("3");
    assertThat(mediaType.parameter("CHARSET")).isEqualTo("utf-8");
    assertThat(mediaType.parameter("A")).isEqualTo("1");
    assertThat(mediaType.parameter("B")).isEqualTo("2");
    assertThat(mediaType.parameter("C")).isEqualTo("3");
  }

  @ParameterizedTest @ArgumentsSource(BooleanParamProvider.class) public void testCharsetAndQuoting(
      boolean useGet) throws Exception {
    MediaType mediaType =
        parse("text/plain;a=\";charset=us-ascii\";charset=\"utf-8\";b=\"iso-8859-1\"", useGet);
    assertThat(mediaType.charset().name()).isEqualTo("UTF-8");
  }

  @ParameterizedTest @ArgumentsSource(BooleanParamProvider.class)
  public void testDuplicatedCharsets(boolean useGet) {
    MediaType mediaType = parse("text/plain; charset=utf-8; charset=UTF-8", useGet);
    assertThat(mediaType.charset().name()).isEqualTo("UTF-8");
  }

  @ParameterizedTest @ArgumentsSource(BooleanParamProvider.class)
  public void testMultipleCharsetsReturnsFirstMatch(boolean useGet) {
    MediaType mediaType = parse("text/plain; charset=utf-8; charset=utf-16", useGet);
    assertThat(mediaType.charset().name()).isEqualTo("UTF-8");
  }

  @ParameterizedTest @ArgumentsSource(BooleanParamProvider.class)
  public void testIllegalCharsetName(boolean useGet) {
    MediaType mediaType = parse("text/plain; charset=\"!@#$%^&*()\"", useGet);
    assertThat(mediaType.charset()).isNull();
  }

  @ParameterizedTest @ArgumentsSource(BooleanParamProvider.class)
  public void testUnsupportedCharset(boolean useGet) {
    MediaType mediaType = parse("text/plain; charset=utf-wtf", useGet);
    assertThat(mediaType.charset()).isNull();
  }

  /**
   * This is invalid according to RFC 822. But it's what Chrome does and it avoids a potentially
   * unpleasant IllegalCharsetNameException.
   */
  @ParameterizedTest @ArgumentsSource(BooleanParamProvider.class)
  public void testCharsetNameIsSingleQuoted(boolean useGet) throws Exception {
    MediaType mediaType = parse("text/plain;charset='utf-8'", useGet);
    assertThat(mediaType.charset().name()).isEqualTo("UTF-8");
  }

<<<<<<< HEAD
  @ParameterizedTest @ArgumentsSource(BooleanParamProvider.class)
  public void testCharsetNameIsDoubleQuotedAndSingleQuoted(boolean useGet) throws Exception {
    MediaType mediaType = parse("text/plain;charset=\"'utf-8'\"", useGet);
    assertThat(mediaType.charset()).isNull();
=======
  @Test public void testCharsetNameIsDoubleQuotedAndSingleQuoted() throws Exception {
    MediaType mediaType = parse("text/plain;charset=\"'utf-8'\"");
    if (Platform.Companion.isAndroid()) {
      // Charset.forName("'utf-8'") == UTF-8
      assertThat(mediaType.charset().name()).isEqualTo("UTF-8");
    } else {
      assertThat(mediaType.charset()).isNull();
    }
>>>>>>> ec1d18d1
  }

  @ParameterizedTest @ArgumentsSource(BooleanParamProvider.class)
  public void testCharsetNameIsDoubleQuotedSingleQuote(boolean useGet) throws Exception {
    MediaType mediaType = parse("text/plain;charset=\"'\"", useGet);
    assertThat(mediaType.charset()).isNull();
  }

  @ParameterizedTest @ArgumentsSource(BooleanParamProvider.class)
  public void testDefaultCharset(boolean useGet) throws Exception {
    MediaType noCharset = parse("text/plain", useGet);
    assertThat(noCharset.charset(UTF_8).name()).isEqualTo("UTF-8");
    assertThat(noCharset.charset(StandardCharsets.US_ASCII).name()).isEqualTo("US-ASCII");

    MediaType charset = parse("text/plain; charset=iso-8859-1", useGet);
    assertThat(charset.charset(UTF_8).name()).isEqualTo("ISO-8859-1");
    assertThat(charset.charset(StandardCharsets.US_ASCII).name()).isEqualTo("ISO-8859-1");
  }

  @ParameterizedTest @ArgumentsSource(BooleanParamProvider.class)
  public void testParseDanglingSemicolon(boolean useGet) throws Exception {
    MediaType mediaType = parse("text/plain;", useGet);
    assertThat(mediaType.type()).isEqualTo("text");
    assertThat(mediaType.subtype()).isEqualTo("plain");
    assertThat(mediaType.charset()).isNull();
    assertThat(mediaType.toString()).isEqualTo("text/plain;");
  }

  @ParameterizedTest @ArgumentsSource(BooleanParamProvider.class)
  public void testParameter(boolean useGet) throws Exception {
    MediaType mediaType = parse("multipart/mixed; boundary=\"abcd\"", useGet);
    assertThat(mediaType.parameter("boundary")).isEqualTo("abcd");
    assertThat(mediaType.parameter("BOUNDARY")).isEqualTo("abcd");
  }

  @ParameterizedTest @ArgumentsSource(BooleanParamProvider.class)
  public void testMultipleParameters(boolean useGet) throws Exception {
    MediaType mediaType =
        parse("Message/Partial; number=2; total=3; id=\"oc=abc@example.com\"", useGet);
    assertThat(mediaType.parameter("number")).isEqualTo("2");
    assertThat(mediaType.parameter("total")).isEqualTo("3");
    assertThat(mediaType.parameter("id")).isEqualTo("oc=abc@example.com");
    assertThat(mediaType.parameter("foo")).isNull();
  }

  @ParameterizedTest @ArgumentsSource(BooleanParamProvider.class)
  public void testRepeatedParameter(boolean useGet) throws Exception {
    MediaType mediaType = parse("multipart/mixed; number=2; number=3", useGet);
    assertThat(mediaType.parameter("number")).isEqualTo("2");
  }

  private void assertMediaType(String string, boolean useGet) {
    assertThat(parse(string, useGet).toString()).isEqualTo(string);
  }

  private void assertInvalid(String string, String exceptionMessage, boolean useGet) {
    if (useGet) {
      try {
        parse(string, useGet);
        fail("Expected get of \"" + string + "\" to throw with: " + exceptionMessage);
      } catch (IllegalArgumentException e) {
        assertThat(e.getMessage()).isEqualTo(exceptionMessage);
      }
    } else {
      assertThat(parse(string, useGet)).overridingErrorMessage(string).isNull();
    }
  }
}<|MERGE_RESOLUTION|>--- conflicted
+++ resolved
@@ -17,16 +17,8 @@
 package okhttp3;
 
 import java.nio.charset.StandardCharsets;
-<<<<<<< HEAD
 import org.junit.jupiter.params.ParameterizedTest;
 import org.junit.jupiter.params.provider.ArgumentsSource;
-=======
-import java.util.Collection;
-import okhttp3.internal.platform.Platform;
-import org.junit.Test;
-import org.junit.runner.RunWith;
-import org.junit.runners.Parameterized;
->>>>>>> ec1d18d1
 
 import static java.nio.charset.StandardCharsets.UTF_8;
 import static org.assertj.core.api.Assertions.assertThat;
@@ -189,21 +181,15 @@
     assertThat(mediaType.charset().name()).isEqualTo("UTF-8");
   }
 
-<<<<<<< HEAD
   @ParameterizedTest @ArgumentsSource(BooleanParamProvider.class)
   public void testCharsetNameIsDoubleQuotedAndSingleQuoted(boolean useGet) throws Exception {
     MediaType mediaType = parse("text/plain;charset=\"'utf-8'\"", useGet);
-    assertThat(mediaType.charset()).isNull();
-=======
-  @Test public void testCharsetNameIsDoubleQuotedAndSingleQuoted() throws Exception {
-    MediaType mediaType = parse("text/plain;charset=\"'utf-8'\"");
     if (Platform.Companion.isAndroid()) {
       // Charset.forName("'utf-8'") == UTF-8
       assertThat(mediaType.charset().name()).isEqualTo("UTF-8");
     } else {
       assertThat(mediaType.charset()).isNull();
     }
->>>>>>> ec1d18d1
   }
 
   @ParameterizedTest @ArgumentsSource(BooleanParamProvider.class)
