/*
 * Copyright (C) 2016 Square, Inc.
 *
 * Licensed under the Apache License, Version 2.0 (the "License");
 * you may not use this file except in compliance with the License.
 * You may obtain a copy of the License at
 *
 *      http://www.apache.org/licenses/LICENSE-2.0
 *
 * Unless required by applicable law or agreed to in writing, software
 * distributed under the License is distributed on an "AS IS" BASIS,
 * WITHOUT WARRANTIES OR CONDITIONS OF ANY KIND, either express or implied.
 * See the License for the specific language governing permissions and
 * limitations under the License.
 */
package okhttp3.internal.tls;

import java.security.GeneralSecurityException;
import java.security.KeyStoreException;
import java.security.SecureRandom;
import java.security.cert.X509Certificate;
import java.util.Collections;
import javax.net.ssl.KeyManager;
import javax.net.ssl.SSLContext;
import javax.net.ssl.SSLHandshakeException;
import javax.net.ssl.SSLPeerUnverifiedException;
import javax.net.ssl.SSLSocketFactory;
import javax.net.ssl.TrustManager;
import javax.net.ssl.X509KeyManager;
import javax.net.ssl.X509TrustManager;
import okhttp3.Call;
import okhttp3.CertificatePinner;
import okhttp3.OkHttpClient;
import okhttp3.OkHttpClientTestRule;
import okhttp3.PlatformRule;
import okhttp3.RecordingHostnameVerifier;
import okhttp3.Request;
import okhttp3.Response;
import okhttp3.internal.platform.Platform;
import okhttp3.mockwebserver.MockResponse;
import okhttp3.mockwebserver.MockWebServer;
import okhttp3.mockwebserver.SocketPolicy;
import okhttp3.testing.JdkMatchRule;
import okhttp3.tls.HandshakeCertificates;
import okhttp3.tls.HeldCertificate;
import org.hamcrest.CoreMatchers;
import org.hamcrest.Matcher;
import org.junit.Rule;
import org.junit.Test;

import static okhttp3.internal.platform.PlatformTest.getJvmSpecVersion;
import static okhttp3.testing.JdkMatchRuleKt.fromMajor;
import static okhttp3.tls.internal.TlsUtil.newKeyManager;
import static okhttp3.tls.internal.TlsUtil.newTrustManager;
import static org.assertj.core.api.Assertions.assertThat;
import static org.hamcrest.CoreMatchers.anything;
import static org.hamcrest.CoreMatchers.isA;
import static org.junit.Assert.fail;
import static org.junit.Assume.assumeFalse;

public final class CertificatePinnerChainValidationTest {
  @Rule public final PlatformRule platform = new PlatformRule();
<<<<<<< HEAD
  @Rule public final JdkMatchRule jdkMatchRule = new JdkMatchRule();
=======
  @Rule public final OkHttpClientTestRule clientTestRule = new OkHttpClientTestRule();
>>>>>>> ab72e818

  @Rule public final MockWebServer server = new MockWebServer();

  /** The pinner should pull the root certificate from the trust manager. */
  @Test public void pinRootNotPresentInChain() throws Exception {
    // TODO https://github.com/square/okhttp/issues/4703
    //jdkMatchRule.expectFailure(fromMajor(11), anything());

    HeldCertificate rootCa = new HeldCertificate.Builder()
        .serialNumber(1L)
        .certificateAuthority(1)
        .commonName("root")
        .build();
    HeldCertificate intermediateCa = new HeldCertificate.Builder()
        .signedBy(rootCa)
        .certificateAuthority(0)
        .serialNumber(2L)
        .commonName("intermediate_ca")
        .build();
    HeldCertificate certificate = new HeldCertificate.Builder()
        .signedBy(intermediateCa)
        .serialNumber(3L)
        .commonName(server.getHostName())
        .build();
    CertificatePinner certificatePinner = new CertificatePinner.Builder()
        .add(server.getHostName(), CertificatePinner.pin(rootCa.certificate()))
        .build();
    HandshakeCertificates handshakeCertificates = new HandshakeCertificates.Builder()
        .addTrustedCertificate(rootCa.certificate())
        .build();
    OkHttpClient client = clientTestRule.newClientBuilder()
        .sslSocketFactory(
            handshakeCertificates.sslSocketFactory(), handshakeCertificates.trustManager())
        .hostnameVerifier(new RecordingHostnameVerifier())
        .certificatePinner(certificatePinner)
        .build();

    HandshakeCertificates serverHandshakeCertificates = new HandshakeCertificates.Builder()
        .heldCertificate(certificate, intermediateCa.certificate())
        .build();
    server.useHttps(serverHandshakeCertificates.sslSocketFactory(), false);

    // The request should complete successfully.
    server.enqueue(new MockResponse()
        .setBody("abc")
        .setSocketPolicy(SocketPolicy.DISCONNECT_AT_END));
    Call call1 = client.newCall(new Request.Builder()
        .url(server.url("/"))
        .build());
    Response response1 = call1.execute();
    assertThat(response1.body().string()).isEqualTo("abc");

    // Confirm that a second request also succeeds. This should detect caching problems.
    server.enqueue(new MockResponse()
        .setBody("def")
        .setSocketPolicy(SocketPolicy.DISCONNECT_AT_END));
    Call call2 = client.newCall(new Request.Builder()
        .url(server.url("/"))
        .build());
    Response response2 = call2.execute();
    assertThat(response2.body().string()).isEqualTo("def");
  }

  /** The pinner should accept an intermediate from the server's chain. */
  @Test public void pinIntermediatePresentInChain() throws Exception {
    // TODO https://github.com/square/okhttp/issues/4703
    //jdkMatchRule.expectFailure(fromMajor(11), anything());

    HeldCertificate rootCa = new HeldCertificate.Builder()
        .serialNumber(1L)
        .certificateAuthority(1)
        .commonName("root")
        .build();
    HeldCertificate intermediateCa = new HeldCertificate.Builder()
        .signedBy(rootCa)
        .certificateAuthority(0)
        .serialNumber(2L)
        .commonName("intermediate_ca")
        .build();
    HeldCertificate certificate = new HeldCertificate.Builder()
        .signedBy(intermediateCa)
        .serialNumber(3L)
        .commonName(server.getHostName())
        .build();
    CertificatePinner certificatePinner = new CertificatePinner.Builder()
        .add(server.getHostName(), CertificatePinner.pin(intermediateCa.certificate()))
        .build();
    HandshakeCertificates handshakeCertificates = new HandshakeCertificates.Builder()
        .addTrustedCertificate(rootCa.certificate())
        .build();
    OkHttpClient client = clientTestRule.newClientBuilder()
        .sslSocketFactory(
            handshakeCertificates.sslSocketFactory(), handshakeCertificates.trustManager())
        .hostnameVerifier(new RecordingHostnameVerifier())
        .certificatePinner(certificatePinner)
        .build();

    HandshakeCertificates serverHandshakeCertificates = new HandshakeCertificates.Builder()
        .heldCertificate(certificate, intermediateCa.certificate())
        .build();
    server.useHttps(serverHandshakeCertificates.sslSocketFactory(), false);

    // The request should complete successfully.
    server.enqueue(new MockResponse()
        .setBody("abc")
        .setSocketPolicy(SocketPolicy.DISCONNECT_AT_END));
    Call call1 = client.newCall(new Request.Builder()
        .url(server.url("/"))
        .build());
    Response response1 = call1.execute();
    assertThat(response1.body().string()).isEqualTo("abc");
    response1.close();

    // Force a fresh connection for the next request.
    client.connectionPool().evictAll();

    // Confirm that a second request also succeeds. This should detect caching problems.
    server.enqueue(new MockResponse()
        .setBody("def")
        .setSocketPolicy(SocketPolicy.DISCONNECT_AT_END));
    Call call2 = client.newCall(new Request.Builder()
        .url(server.url("/"))
        .build());
    Response response2 = call2.execute();
    assertThat(response2.body().string()).isEqualTo("def");
    response2.close();
  }

  @Test public void unrelatedPinnedLeafCertificateInChain() throws Exception {
    // https://github.com/square/okhttp/issues/4729
    //jdkMatchRule.expectFailure(fromMajor(11), isA(KeyStoreException.class));

    // Start with a trusted root CA certificate.
    HeldCertificate rootCa = new HeldCertificate.Builder()
        .serialNumber(1L)
        .certificateAuthority(1)
        .commonName("root")
        .build();

    // Add a good intermediate CA, and have that issue a good certificate to localhost. Prepare an
    // SSL context for an HTTP client under attack. It includes the trusted CA and a pinned
    // certificate.
    HeldCertificate goodIntermediateCa = new HeldCertificate.Builder()
        .signedBy(rootCa)
        .certificateAuthority(0)
        .serialNumber(2L)
        .commonName("good_intermediate_ca")
        .build();
    HeldCertificate goodCertificate = new HeldCertificate.Builder()
        .signedBy(goodIntermediateCa)
        .serialNumber(3L)
        .commonName(server.getHostName())
        .build();
    CertificatePinner certificatePinner = new CertificatePinner.Builder()
        .add(server.getHostName(), CertificatePinner.pin(goodCertificate.certificate()))
        .build();
    HandshakeCertificates handshakeCertificates = new HandshakeCertificates.Builder()
        .addTrustedCertificate(rootCa.certificate())
        .build();
    OkHttpClient client = clientTestRule.newClientBuilder()
        .sslSocketFactory(
            handshakeCertificates.sslSocketFactory(), handshakeCertificates.trustManager())
        .hostnameVerifier(new RecordingHostnameVerifier())
        .certificatePinner(certificatePinner)
        .build();

    // Add a bad intermediate CA and have that issue a rogue certificate for localhost. Prepare
    // an SSL context for an attacking webserver. It includes both these rogue certificates plus the
    // trusted good certificate above. The attack is that by including the good certificate in the
    // chain, we may trick the certificate pinner into accepting the rouge certificate.
    HeldCertificate compromisedIntermediateCa = new HeldCertificate.Builder()
        .signedBy(rootCa)
        .certificateAuthority(0)
        .serialNumber(4L)
        .commonName("bad_intermediate_ca")
        .build();
    HeldCertificate rogueCertificate = new HeldCertificate.Builder()
        .serialNumber(5L)
        .signedBy(compromisedIntermediateCa)
        .commonName(server.getHostName())
        .build();

    SSLSocketFactory socketFactory = newServerSocketFactory(rogueCertificate,
        compromisedIntermediateCa.certificate(), goodCertificate.certificate());

    server.useHttps(socketFactory, false);
    server.enqueue(new MockResponse()
        .setBody("abc")
        .addHeader("Content-Type: text/plain"));

    // Make a request from client to server. It should succeed certificate checks (unfortunately the
    // rogue CA is trusted) but it should fail certificate pinning.
    Request request = new Request.Builder()
        .url(server.url("/"))
        .build();
    Call call = client.newCall(request);
    try {
      call.execute();
      fail();
    } catch (SSLPeerUnverifiedException expected) {
      // Certificate pinning fails!
      String message = expected.getMessage();
      assertThat(message).startsWith("Certificate pinning failure!");
    }
  }

  @Test public void unrelatedPinnedIntermediateCertificateInChain() throws Exception {
    // https://github.com/square/okhttp/issues/4729
    //jdkMatchRule.expectFailure(fromMajor(11), isA(KeyStoreException.class));

    // Start with two root CA certificates, one is good and the other is compromised.
    HeldCertificate rootCa = new HeldCertificate.Builder()
        .serialNumber(1L)
        .certificateAuthority(1)
        .commonName("root")
        .build();
    HeldCertificate compromisedRootCa = new HeldCertificate.Builder()
        .serialNumber(2L)
        .certificateAuthority(1)
        .commonName("compromised_root")
        .build();

    // Add a good intermediate CA, and have that issue a good certificate to localhost. Prepare an
    // SSL context for an HTTP client under attack. It includes the trusted CA and a pinned
    // certificate.
    HeldCertificate goodIntermediateCa = new HeldCertificate.Builder()
        .signedBy(rootCa)
        .certificateAuthority(0)
        .serialNumber(3L)
        .commonName("intermediate_ca")
        .build();
    CertificatePinner certificatePinner = new CertificatePinner.Builder()
        .add(server.getHostName(), CertificatePinner.pin(goodIntermediateCa.certificate()))
        .build();
    HandshakeCertificates handshakeCertificates = new HandshakeCertificates.Builder()
        .addTrustedCertificate(rootCa.certificate())
        .addTrustedCertificate(compromisedRootCa.certificate())
        .build();
    OkHttpClient client = clientTestRule.newClientBuilder()
        .sslSocketFactory(
            handshakeCertificates.sslSocketFactory(), handshakeCertificates.trustManager())
        .hostnameVerifier(new RecordingHostnameVerifier())
        .certificatePinner(certificatePinner)
        .build();

    // The attacker compromises the root CA, issues an intermediate with the same common name
    // "intermediate_ca" as the good CA. This signs a rogue certificate for localhost. The server
    // serves the good CAs certificate in the chain, which means the certificate pinner sees a
    // different set of certificates than the SSL verifier.
    HeldCertificate compromisedIntermediateCa = new HeldCertificate.Builder()
        .signedBy(compromisedRootCa)
        .certificateAuthority(0)
        .serialNumber(4L)
        .commonName("intermediate_ca")
        .build();
    HeldCertificate rogueCertificate = new HeldCertificate.Builder()
        .serialNumber(5L)
        .signedBy(compromisedIntermediateCa)
        .commonName(server.getHostName())
        .build();

    SSLSocketFactory socketFactory = newServerSocketFactory(rogueCertificate,
        goodIntermediateCa.certificate(), compromisedIntermediateCa.certificate());
    server.useHttps(socketFactory, false);
    server.enqueue(new MockResponse()
        .setBody("abc")
        .addHeader("Content-Type: text/plain"));

    // Make a request from client to server. It should succeed certificate checks (unfortunately the
    // rogue CA is trusted) but it should fail certificate pinning.
    Request request = new Request.Builder()
        .url(server.url("/"))
        .build();
    Call call = client.newCall(request);
    try {
      call.execute();
      fail();
    } catch (SSLHandshakeException expected) {
      // On Android, the handshake fails before the certificate pinner runs.
      String message = expected.getMessage();
      assertThat(message).contains("Could not validate certificate");
    } catch (SSLPeerUnverifiedException expected) {
      // On OpenJDK, the handshake succeeds but the certificate pinner fails.
      String message = expected.getMessage();
      assertThat(message).startsWith("Certificate pinning failure!");
    }
  }

  private SSLSocketFactory newServerSocketFactory(HeldCertificate heldCertificate,
      X509Certificate... intermediates) throws GeneralSecurityException {
    // Test setup fails on JDK9
    // java.security.KeyStoreException: Certificate chain is not valid
    // at sun.security.pkcs12.PKCS12KeyStore.setKeyEntry
    // http://openjdk.java.net/jeps/229
    // http://hg.openjdk.java.net/jdk9/jdk9/jdk/file/2c1c21d11e58/src/share/classes/sun/security/pkcs12/PKCS12KeyStore.java#l596
    String keystoreType = platform.isJdk9() ? "JKS" : null;
    X509KeyManager x509KeyManager = newKeyManager(keystoreType, heldCertificate, intermediates);
    X509TrustManager trustManager = newTrustManager(keystoreType, Collections.emptyList());
    SSLContext sslContext = Platform.get().newSSLContext();
    sslContext.init(new KeyManager[] { x509KeyManager }, new TrustManager[] { trustManager },
        new SecureRandom());
    return sslContext.getSocketFactory();
  }
}<|MERGE_RESOLUTION|>--- conflicted
+++ resolved
@@ -60,11 +60,8 @@
 
 public final class CertificatePinnerChainValidationTest {
   @Rule public final PlatformRule platform = new PlatformRule();
-<<<<<<< HEAD
+  @Rule public final OkHttpClientTestRule clientTestRule = new OkHttpClientTestRule();
   @Rule public final JdkMatchRule jdkMatchRule = new JdkMatchRule();
-=======
-  @Rule public final OkHttpClientTestRule clientTestRule = new OkHttpClientTestRule();
->>>>>>> ab72e818
 
   @Rule public final MockWebServer server = new MockWebServer();
 
