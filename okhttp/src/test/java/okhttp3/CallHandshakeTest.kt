--- conflicted
+++ resolved
@@ -23,16 +23,13 @@
 import okhttp3.CipherSuite.Companion.TLS_ECDHE_ECDSA_WITH_AES_128_GCM_SHA256
 import okhttp3.CipherSuite.Companion.TLS_ECDHE_ECDSA_WITH_AES_256_CBC_SHA384
 import okhttp3.CipherSuite.Companion.TLS_ECDHE_ECDSA_WITH_AES_256_GCM_SHA384
-<<<<<<< HEAD
-import okhttp3.CipherSuite.Companion.TLS_RSA_WITH_3DES_EDE_CBC_SHA
-=======
 import okhttp3.CipherSuite.Companion.TLS_ECDHE_ECDSA_WITH_CHACHA20_POLY1305_SHA256
 import okhttp3.CipherSuite.Companion.TLS_ECDHE_RSA_WITH_AES_128_GCM_SHA256
 import okhttp3.CipherSuite.Companion.TLS_ECDHE_RSA_WITH_AES_256_GCM_SHA384
 import okhttp3.CipherSuite.Companion.TLS_ECDHE_RSA_WITH_CHACHA20_POLY1305_SHA256
 import okhttp3.internal.effectiveCipherSuites
 import okhttp3.internal.platform.Platform
->>>>>>> daac9be1
+import okhttp3.CipherSuite.Companion.TLS_RSA_WITH_3DES_EDE_CBC_SHA
 import okhttp3.testing.PlatformRule
 import okhttp3.tls.internal.TlsUtil.localhost
 import org.assertj.core.api.Assertions.assertThat
@@ -156,26 +153,17 @@
 
   @Test
   fun testHandshakeCipherSuiteOrderingWhenReversed() {
-<<<<<<< HEAD
     val reversed = ConnectionSpec.COMPATIBLE_TLS.cipherSuites!!.reversed()
-    val client = makeClient(ConnectionSpec.COMPATIBLE_TLS, TlsVersion.TLS_1_2, reversed)
-=======
-    val client = makeClient(ConnectionSpec.RESTRICTED_TLS, TlsVersion.TLS_1_2,
-      defaultEnabledCipherSuites.asReversed())
->>>>>>> daac9be1
+    val client = makeClient(ConnectionSpec.COMPATIBLE_TLS, TlsVersion.TLS_1_2,
+      reversed)
 
     makeRequest(client)
 
-<<<<<<< HEAD
     val expectedConnectionCipherSuites = expectedConnectionCipherSuites(client)
     // Will choose a poor cipher suite but not plaintext.
 //    assertThat(handshake.cipherSuite).isEqualTo("TLS_ECDHE_ECDSA_WITH_AES_128_GCM_SHA256")
-    assertThat(handshakeEnabledCipherSuites).containsExactlyElementsOf(expectedConnectionCipherSuites)
-=======
-    // TODO reversed ciphers
-    assertThat(handshakeEnabledCipherSuites).containsExactlyElementsOf(
-      expectedConnectionCipherSuites(client))
->>>>>>> daac9be1
+    assertThat(handshakeEnabledCipherSuites).containsExactlyElementsOf(
+      expectedConnectionCipherSuites)
   }
 
   @Test
@@ -183,13 +171,8 @@
     val client = makeClient()
     makeRequest(client)
 
-<<<<<<< HEAD
-    val socketOrderedByDefaults = handshakeEnabledCipherSuites.sortedBy { defaultEnabledCipherSuites.indexOf(it) }
-
-=======
     val socketOrderedByDefaults =
       handshakeEnabledCipherSuites.sortedBy { defaultEnabledCipherSuites.indexOf(it) }
->>>>>>> daac9be1
     assertThat(handshakeEnabledCipherSuites).containsExactlyElementsOf(socketOrderedByDefaults)
   }
 
@@ -233,24 +216,14 @@
   }
 
   private fun expectedConnectionCipherSuites(client: OkHttpClient): Set<String> {
-<<<<<<< HEAD
     return client.connectionSpecs.first().cipherSuites!!.map { it.javaName }.intersect(defaultEnabledCipherSuites)
-  }
-
-  private fun makeClient(connectionSpec: ConnectionSpec? = null, tlsVersion: TlsVersion? = null, cipherSuites: List<CipherSuite>? = null): OkHttpClient {
-=======
-    // TODO correct for the client provided order
-//    return client.connectionSpecs.first().cipherSuites!!.map { it.javaName }.intersect(defaultEnabledCipherSuites)
-    return defaultEnabledCipherSuites.intersect(
-      client.connectionSpecs.first().cipherSuites!!.map { it.javaName })
   }
 
   private fun makeClient(
     connectionSpec: ConnectionSpec? = null,
     tlsVersion: TlsVersion? = null,
-    cipherSuites: List<String>? = null
+    cipherSuites: List<CipherSuite>? = null
   ): OkHttpClient {
->>>>>>> daac9be1
     return this.client.newBuilder()
       .apply {
         if (connectionSpec != null) {
