/*
 * Copyright (C) 2022 Square, Inc.
 *
 * Licensed under the Apache License, Version 2.0 (the "License");
 * you may not use this file except in compliance with the License.
 * You may obtain a copy of the License at
 *
 *      http://www.apache.org/licenses/LICENSE-2.0
 *
 * Unless required by applicable law or agreed to in writing, software
 * distributed under the License is distributed on an "AS IS" BASIS,
 * WITHOUT WARRANTIES OR CONDITIONS OF ANY KIND, either express or implied.
 * See the License for the specific language governing permissions and
 * limitations under the License.
 */
package okhttp3.internal

<<<<<<< HEAD
internal actual fun String.toCanonicalHost(): String? {
=======
import com.squareup.okhttpicu.SYSTEM_NORMALIZER

actual fun String.toCanonicalHost(): String? {
>>>>>>> 2b8f713a
  val host: String = this

  // If the input contains a :, it’s an IPv6 address.
  if (":" in host) {
    // If the input is encased in square braces "[...]", drop 'em.
    val inetAddressByteArray = (if (host.startsWith("[") && host.endsWith("]")) {
      decodeIpv6(host, 1, host.length - 1)
    } else {
      decodeIpv6(host, 0, host.length)
    }) ?: return null
    // TODO implement properly
    return inet6AddressToAscii(inetAddressByteArray)
  }

  try {
    val result = idnToAscii(host)
    if (result.isEmpty()) return null

    return if (result.containsInvalidHostnameAsciiCodes()) {
      // The IDN ToASCII result contains illegal characters.
      null
    } else if (result.containsInvalidLabelLengths()) {
      // The IDN ToASCII result contains invalid labels.
      null
    } else {
      result
    }
  } catch (_: IllegalArgumentException) {
    return null
  }
}

internal fun inet4AddressToAscii(address: ByteArray): String {
  return address.joinToString(".")
}

fun idnToAscii(host: String): String {
  // TODO implement properly
  return SYSTEM_NORMALIZER.normalizeNfc(host).lowercase()
}<|MERGE_RESOLUTION|>--- conflicted
+++ resolved
@@ -15,13 +15,9 @@
  */
 package okhttp3.internal
 
-<<<<<<< HEAD
-internal actual fun String.toCanonicalHost(): String? {
-=======
 import com.squareup.okhttpicu.SYSTEM_NORMALIZER
 
-actual fun String.toCanonicalHost(): String? {
->>>>>>> 2b8f713a
+internal actual fun String.toCanonicalHost(): String? {
   val host: String = this
 
   // If the input contains a :, it’s an IPv6 address.
