/*
 * Copyright (C) 2021 Square, Inc.
 *
 * Licensed under the Apache License, Version 2.0 (the "License");
 * you may not use this file except in compliance with the License.
 * You may obtain a copy of the License at
 *
 *      http://www.apache.org/licenses/LICENSE-2.0
 *
 * Unless required by applicable law or agreed to in writing, software
 * distributed under the License is distributed on an "AS IS" BASIS,
 * WITHOUT WARRANTIES OR CONDITIONS OF ANY KIND, either express or implied.
 * See the License for the specific language governing permissions and
 * limitations under the License.
 */
package okhttp3.internal

import kotlin.jvm.JvmField
import okhttp3.Headers
import okhttp3.OkHttp
import okhttp3.RequestBody
import okhttp3.RequestBody.Companion.toRequestBody
import okio.ArrayIndexOutOfBoundsException
import okio.Buffer
import okio.BufferedSink
import okio.BufferedSource
import okio.ByteString.Companion.decodeHex
import okio.Closeable
import okio.FileNotFoundException
import okio.FileSystem
import okio.IOException
import okio.Options
import okio.Path
import okio.use

// Temporary until we have a HttpUrl in common
expect class HttpUrlRepresentation

// TODO: migrate callers to [Regex.matchAt] when that API is not experimental.
internal fun Regex.matchAtPolyfill(input: CharSequence, index: Int): MatchResult? {
  val candidate = find(input, index) ?: return null
  if (candidate.range.first != index) return null // Didn't match where it should have.
  return candidate
}

@JvmField
val EMPTY_BYTE_ARRAY: ByteArray = ByteArray(0)

/** Byte order marks. */
internal val UNICODE_BOMS = Options.of(
  "efbbbf".decodeHex(), // UTF-8
  "feff".decodeHex(), // UTF-16BE
  "fffe".decodeHex(), // UTF-16LE
  "0000ffff".decodeHex(), // UTF-32BE
  "ffff0000".decodeHex() // UTF-32LE
)

/**
 * Returns an array containing only elements found in this array and also in [other]. The returned
 * elements are in the same order as in this.
 */
internal fun Array<String>.intersect(
  other: Array<String>,
  comparator: Comparator<in String>
): Array<String> {
  val result = mutableListOf<String>()
  for (a in this) {
    for (b in other) {
      if (comparator.compare(a, b) == 0) {
        result.add(a)
        break
      }
    }
  }
  return result.toTypedArray()
}

/**
 * Returns true if there is an element in this array that is also in [other]. This method terminates
 * if any intersection is found. The sizes of both arguments are assumed to be so small, and the
 * likelihood of an intersection so great, that it is not worth the CPU cost of sorting or the
 * memory cost of hashing.
 */
internal fun Array<String>.hasIntersection(
  other: Array<String>?,
  comparator: Comparator<in String>
): Boolean {
  if (isEmpty() || other == null || other.isEmpty()) {
    return false
  }
  for (a in this) {
    for (b in other) {
      if (comparator.compare(a, b) == 0) {
        return true
      }
    }
  }
  return false
}

internal fun Array<String>.indexOf(value: String, comparator: Comparator<String>): Int =
  indexOfFirst { comparator.compare(it, value) == 0 }

@Suppress("UNCHECKED_CAST")
internal fun Array<String>.concat(value: String): Array<String> {
  val result = copyOf(size + 1)
  result[result.lastIndex] = value
  return result as Array<String>
}

/** Increments [startIndex] until this string is not ASCII whitespace. Stops at [endIndex]. */
internal fun String.indexOfFirstNonAsciiWhitespace(
  startIndex: Int = 0,
  endIndex: Int = length
): Int {
  for (i in startIndex until endIndex) {
    when (this[i]) {
      '\t', '\n', '\u000C', '\r', ' ' -> Unit
      else -> return i
    }
  }
  return endIndex
}

/**
 * Decrements [endIndex] until `input[endIndex - 1]` is not ASCII whitespace. Stops at [startIndex].
 */
internal fun String.indexOfLastNonAsciiWhitespace(
  startIndex: Int = 0,
  endIndex: Int = length
): Int {
  for (i in endIndex - 1 downTo startIndex) {
    when (this[i]) {
      '\t', '\n', '\u000C', '\r', ' ' -> Unit
      else -> return i + 1
    }
  }
  return startIndex
}


/** Equivalent to `string.substring(startIndex, endIndex).trim()`. */
fun String.trimSubstring(startIndex: Int = 0, endIndex: Int = length): String {
  val start = indexOfFirstNonAsciiWhitespace(startIndex, endIndex)
  val end = indexOfLastNonAsciiWhitespace(start, endIndex)
  return substring(start, end)
}

/**
 * Returns the index of the first character in this string that contains a character in
 * [delimiters]. Returns endIndex if there is no such character.
 */
fun String.delimiterOffset(
  delimiters: String,
  startIndex: Int = 0,
  endIndex: Int = length
): Int {
  for (i in startIndex until endIndex) {
    if (this[i] in delimiters) return i
  }
  return endIndex
}

/**
 * Returns the index of the first character in this string that is [delimiter]. Returns [endIndex]
 * if there is no such character.
 */
fun String.delimiterOffset(
  delimiter: Char,
  startIndex: Int = 0,
  endIndex: Int = length
): Int {
  for (i in startIndex until endIndex) {
    if (this[i] == delimiter) return i
  }
  return endIndex
}

/**
 * Returns the index of the first character in this string that is either a control character (like
 * `\u0000` or `\n`) or a non-ASCII character. Returns -1 if this string has no such characters.
 */
internal fun String.indexOfControlOrNonAscii(): Int {
  for (i in 0 until length) {
    val c = this[i]
    if (c <= '\u001f' || c >= '\u007f') {
      return i
    }
  }
  return -1
}

/** Returns true if we should void putting this this header in an exception or toString(). */
internal fun isSensitiveHeader(name: String): Boolean {
  return name.equals("Authorization", ignoreCase = true) ||
    name.equals("Cookie", ignoreCase = true) ||
    name.equals("Proxy-Authorization", ignoreCase = true) ||
    name.equals("Set-Cookie", ignoreCase = true)
}

internal fun Char.parseHexDigit(): Int = when (this) {
  in '0'..'9' -> this - '0'
  in 'a'..'f' -> this - 'a' + 10
  in 'A'..'F' -> this - 'A' + 10
  else -> -1
}

internal infix fun Byte.and(mask: Int): Int = toInt() and mask
internal infix fun Short.and(mask: Int): Int = toInt() and mask
internal infix fun Int.and(mask: Long): Long = toLong() and mask

@Throws(IOException::class)
internal fun BufferedSink.writeMedium(medium: Int) {
  writeByte(medium.ushr(16) and 0xff)
  writeByte(medium.ushr(8) and 0xff)
  writeByte(medium and 0xff)
}

@Throws(IOException::class)
internal fun BufferedSource.readMedium(): Int {
  return (readByte() and 0xff shl 16
    or (readByte() and 0xff shl 8)
    or (readByte() and 0xff))
}

/** Run [block] until it either throws an [IOException] or completes. */
internal inline fun ignoreIoExceptions(block: () -> Unit) {
  try {
    block()
  } catch (_: IOException) {
  }
}

internal fun Buffer.skipAll(b: Byte): Int {
  var count = 0
  while (!exhausted() && this[0] == b) {
    count++
    readByte()
  }
  return count
}

/**
 * Returns the index of the next non-whitespace character in this. Result is undefined if input
 * contains newline characters.
 */
internal fun String.indexOfNonWhitespace(startIndex: Int = 0): Int {
  for (i in startIndex until length) {
    val c = this[i]
    if (c != ' ' && c != '\t') {
      return i
    }
  }
  return length
}

fun String.toLongOrDefault(defaultValue: Long): Long {
  return try {
    toLong()
  } catch (_: NumberFormatException) {
    defaultValue
  }
}

/**
 * Returns this as a non-negative integer, or 0 if it is negative, or [Int.MAX_VALUE] if it is too
 * large, or [defaultValue] if it cannot be parsed.
 */
internal fun String?.toNonNegativeInt(defaultValue: Int): Int {
  try {
    val value = this?.toLong() ?: return defaultValue
    return when {
      value > Int.MAX_VALUE -> Int.MAX_VALUE
      value < 0 -> 0
      else -> value.toInt()
    }
  } catch (_: NumberFormatException) {
    return defaultValue
  }
}

/** Closes this, ignoring any checked exceptions. */
fun Closeable.closeQuietly() {
  try {
    close()
  } catch (rethrown: RuntimeException) {
    throw rethrown
  } catch (_: Exception) {
  }
}

/**
 * Returns true if file streams can be manipulated independently of their paths. This is typically
 * true for systems like Mac, Unix, and Linux that use inodes in their file system interface. It is
 * typically false on Windows.
 *
 * If this returns false we won't permit simultaneous reads and writes. When writes commit we need
 * to delete the previous snapshots, and that won't succeed if the file is open. (We do permit
 * multiple simultaneous reads.)
 *
 * @param file a file in the directory to check. This file shouldn't already exist!
 */
internal fun FileSystem.isCivilized(file: Path): Boolean {
  sink(file).use {
    try {
      delete(file)
      return true
    } catch (_: IOException) {
    }
  }
  delete(file)
  return false
}

/** Delete file we expect but don't require to exist. */
internal fun FileSystem.deleteIfExists(path: Path) {
  try {
    delete(path)
  } catch (fnfe: FileNotFoundException) {
    return
  }
}

/** Tolerant delete, try to clear as many files as possible even after a failure. */
internal fun FileSystem.deleteContents(directory: Path) {
  var exception: IOException? = null
  val files = try {
    list(directory)
  } catch (fnfe: FileNotFoundException) {
    return
  }
  for (file in files) {
    try {
      if (metadata(file).isDirectory) {
        deleteContents(file)
      }

      delete(file)
    } catch (ioe: IOException) {
      if (exception == null) {
        exception = ioe
      }
    }
  }
  if (exception != null) {
    throw exception
  }
}

internal fun <E> MutableList<E>.addIfAbsent(element: E) {
  if (!contains(element)) add(element)
}

internal fun Exception.withSuppressed(suppressed: List<Exception>): Throwable = apply {
  for (e in suppressed) addSuppressed(e)
}

internal inline fun <T> Iterable<T>.filterList(predicate: T.() -> Boolean): List<T> {
  var result: List<T> = emptyList()
  for (i in this) {
    if (predicate(i)) {
      if (result.isEmpty()) result = mutableListOf()
      (result as MutableList<T>).add(i)
    }
  }
  return result
}

internal const val userAgent: String = "okhttp/${OkHttp.VERSION}"

<<<<<<< HEAD
internal fun checkOffsetAndCount(arrayLength: Long, offset: Long, count: Long) {
  if (offset or count < 0L || offset > arrayLength || arrayLength - offset < count) {
    throw ArrayIndexOutOfBoundsException("length=$arrayLength, offset=$offset, count=$offset")
  }
}

val commonEmptyHeaders: Headers = Headers.headersOf()
val commonEmptyRequestBody: RequestBody = EMPTY_BYTE_ARRAY.toRequestBody()
=======
internal fun <T> interleave(a: Iterable<T>, b: Iterable<T>): List<T> {
  val ia = a.iterator()
  val ib = b.iterator()

  return buildList {
    while (ia.hasNext() || ib.hasNext()) {
      if (ia.hasNext()) {
        add(ia.next())
      }
      if (ib.hasNext()) {
        add(ib.next())
      }
    }
  }
}
>>>>>>> 4df75dad
<|MERGE_RESOLUTION|>--- conflicted
+++ resolved
@@ -368,7 +368,6 @@
 
 internal const val userAgent: String = "okhttp/${OkHttp.VERSION}"
 
-<<<<<<< HEAD
 internal fun checkOffsetAndCount(arrayLength: Long, offset: Long, count: Long) {
   if (offset or count < 0L || offset > arrayLength || arrayLength - offset < count) {
     throw ArrayIndexOutOfBoundsException("length=$arrayLength, offset=$offset, count=$offset")
@@ -377,7 +376,7 @@
 
 val commonEmptyHeaders: Headers = Headers.headersOf()
 val commonEmptyRequestBody: RequestBody = EMPTY_BYTE_ARRAY.toRequestBody()
-=======
+
 internal fun <T> interleave(a: Iterable<T>, b: Iterable<T>): List<T> {
   val ia = a.iterator()
   val ib = b.iterator()
@@ -392,5 +391,4 @@
       }
     }
   }
-}
->>>>>>> 4df75dad
+}