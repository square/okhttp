/*
 * Copyright (C) 2011 The Android Open Source Project
 *
 * Licensed under the Apache License, Version 2.0 (the "License");
 * you may not use this file except in compliance with the License.
 * You may obtain a copy of the License at
 *
 *      http://www.apache.org/licenses/LICENSE-2.0
 *
 * Unless required by applicable law or agreed to in writing, software
 * distributed under the License is distributed on an "AS IS" BASIS,
 * WITHOUT WARRANTIES OR CONDITIONS OF ANY KIND, either express or implied.
 * See the License for the specific language governing permissions and
 * limitations under the License.
 */
package okhttp3.internal.http2

import java.io.EOFException
import java.io.IOException
import java.io.InterruptedIOException
import java.net.SocketTimeoutException
import java.util.ArrayDeque
import okhttp3.Headers
import okhttp3.internal.EMPTY_HEADERS
import okhttp3.internal.assertThreadDoesntHoldLock
import okhttp3.internal.http2.flowcontrol.WindowCounter
import okhttp3.internal.notifyAll
import okhttp3.internal.toHeaderList
import okhttp3.internal.wait
import okio.AsyncTimeout
import okio.Buffer
import okio.BufferedSource
import okio.Sink
import okio.Source
import okio.Timeout

/** A logical bidirectional stream. */
@Suppress("NAME_SHADOWING")
class Http2Stream internal constructor(
  val id: Int,
  val connection: Http2Connection,
  outFinished: Boolean,
  inFinished: Boolean,
  headers: Headers?
) {
  // Internal state is guarded by this. No long-running or potentially blocking operations are
  // performed while the lock is held.

  /** The bytes consumed and acknowledged by the stream. */
  val readBytes: WindowCounter = WindowCounter(id)

  /** The total number of bytes produced by the application. */
  var writeBytesTotal = 0L
    internal set

  /** The total number of bytes permitted to be produced by incoming `WINDOW_UPDATE` frame. */
  var writeBytesMaximum: Long = connection.peerSettings.initialWindowSize.toLong()
    internal set

  /** Received headers yet to be [taken][takeHeaders]. */
  private val headersQueue = ArrayDeque<Headers>()

  /** True if response headers have been sent or received. */
  private var hasResponseHeaders: Boolean = false

  internal val source = FramingSource(
      maxByteCount = connection.okHttpSettings.initialWindowSize.toLong(),
      finished = inFinished
  )
  internal val sink = FramingSink(
      finished = outFinished
  )
  internal val readTimeout = StreamTimeout()
  internal val writeTimeout = StreamTimeout()

  /**
   * The reason why this stream was closed, or null if it closed normally or has not yet been
   * closed.
   *
   * If there are multiple reasons to abnormally close this stream (such as both peers closing it
   * near-simultaneously) then this is the first reason known to this peer.
   */
  @get:Synchronized internal var errorCode: ErrorCode? = null

  /** The exception that explains [errorCode]. Null if no exception was provided. */
  internal var errorException: IOException? = null

  init {
    if (headers != null) {
      check(!isLocallyInitiated) { "locally-initiated streams shouldn't have headers yet" }
      headersQueue += headers
    } else {
      check(isLocallyInitiated) { "remotely-initiated streams should have headers" }
    }
  }

  /**
   * Returns true if this stream is open. A stream is open until either:
   *
   *  * A `SYN_RESET` frame abnormally terminates the stream.
   *  * Both input and output streams have transmitted all data and headers.
   *
   * Note that the input stream may continue to yield data even after a stream reports itself as
   * not open. This is because input data is buffered.
   */
  val isOpen: Boolean
    @Synchronized get() {
      if (errorCode != null) {
        return false
      }
      if ((source.finished || source.closed) &&
          (sink.finished || sink.closed) &&
          hasResponseHeaders) {
        return false
      }
      return true
    }

  /** Returns true if this stream was created by this peer. */
  val isLocallyInitiated: Boolean
    get() {
      val streamIsClient = (id and 1) == 1
      return connection.client == streamIsClient
    }

  /**
   * Removes and returns the stream's received response headers, blocking if necessary until headers
   * have been received. If the returned list contains multiple blocks of headers the blocks will be
   * delimited by 'null'.
   *
   * @param callerIsIdle true if the caller isn't sending any more bytes until the peer responds.
   *     This is true after a `Expect-Continue` request, false for duplex requests, and false for
   *     all other requests.
   */
  @Synchronized @Throws(IOException::class)
  fun takeHeaders(callerIsIdle: Boolean = false): Headers {
    while (headersQueue.isEmpty() && errorCode == null) {
      val doReadTimeout = callerIsIdle || doReadTimeout()
      if (doReadTimeout) {
        readTimeout.enter()
      }
      try {
        waitForIo()
      } finally {
        if (doReadTimeout) {
          readTimeout.exitAndThrowIfTimedOut()
        }
      }
    }
    if (headersQueue.isNotEmpty()) {
      return headersQueue.removeFirst()
    }
    throw errorException ?: StreamResetException(errorCode!!)
  }

  /**
   * Returns the trailers. It is only safe to call this once the source stream has been completely
   * exhausted.
   */
  @Synchronized @Throws(IOException::class)
  fun trailers(): Headers {
    if (source.finished && source.receiveBuffer.exhausted() && source.readBuffer.exhausted()) {
      return source.trailers ?: EMPTY_HEADERS
    }
    if (errorCode != null) {
      throw errorException ?: StreamResetException(errorCode!!)
    }
    throw IllegalStateException("too early; can't read the trailers yet")
  }

  /**
   * Sends a reply to an incoming stream.
   *
   * @param outFinished true to eagerly finish the output stream to send data to the remote peer.
   *     Corresponds to `FLAG_FIN`.
   * @param flushHeaders true to force flush the response headers. This should be true unless the
   *     response body exists and will be written immediately.
   */
  @Throws(IOException::class)
  fun writeHeaders(responseHeaders: List<Header>, outFinished: Boolean, flushHeaders: Boolean) {
    this@Http2Stream.assertThreadDoesntHoldLock()

    var flushHeaders = flushHeaders
    synchronized(this) {
      this.hasResponseHeaders = true
      if (outFinished) {
        this.sink.finished = true
        this@Http2Stream.notifyAll() // Because doReadTimeout() may have changed.
      }
    }

    // Only DATA frames are subject to flow-control. Transmit the HEADER frame if the connection
    // flow-control window is fully depleted.
    if (!flushHeaders) {
      synchronized(connection) {
        flushHeaders = (connection.writeBytesTotal >= connection.writeBytesMaximum)
      }
    }

    connection.writeHeaders(id, outFinished, responseHeaders)

    if (flushHeaders) {
      connection.flush()
    }
  }

  fun enqueueTrailers(trailers: Headers) {
    synchronized(this) {
      check(!sink.finished) { "already finished" }
      require(trailers.size != 0) { "trailers.size() == 0" }
      this.sink.trailers = trailers
    }
  }

  fun readTimeout(): Timeout = readTimeout

  fun writeTimeout(): Timeout = writeTimeout

  /** Returns a source that reads data from the peer. */
  fun getSource(): Source = source

  /**
   * Returns a sink that can be used to write data to the peer.
   *
   * @throws IllegalStateException if this stream was initiated by the peer and a [writeHeaders] has
   *     not yet been sent.
   */
  fun getSink(): Sink {
    synchronized(this) {
      check(hasResponseHeaders || isLocallyInitiated) {
        "reply before requesting the sink"
      }
    }
    return sink
  }

  /**
   * Abnormally terminate this stream. This blocks until the `RST_STREAM` frame has been
   * transmitted.
   */
  @Throws(IOException::class)
  fun close(rstStatusCode: ErrorCode, errorException: IOException?) {
    if (!closeInternal(rstStatusCode, errorException)) {
      return // Already closed.
    }
    connection.writeSynReset(id, rstStatusCode)
  }

  /**
   * Abnormally terminate this stream. This enqueues a `RST_STREAM` frame and returns immediately.
   */
  fun closeLater(errorCode: ErrorCode) {
    if (!closeInternal(errorCode, null)) {
      return // Already closed.
    }
    connection.writeSynResetLater(id, errorCode)
  }

  /** Returns true if this stream was closed. */
  private fun closeInternal(errorCode: ErrorCode, errorException: IOException?): Boolean {
    this.assertThreadDoesntHoldLock()

    synchronized(this) {
      if (this.errorCode != null) {
        return false
      }
      if (source.finished && sink.finished) {
        return false
      }
      this.errorCode = errorCode
      this.errorException = errorException
      notifyAll()
    }
    connection.removeStream(id)
    return true
  }

  @Throws(IOException::class)
  fun receiveData(source: BufferedSource, length: Int) {
    this@Http2Stream.assertThreadDoesntHoldLock()

    this.source.receive(source, length.toLong())
  }

  /** Accept headers from the network and store them until the client calls [takeHeaders]. */
  fun receiveHeaders(headers: Headers, inFinished: Boolean) {
    this@Http2Stream.assertThreadDoesntHoldLock()

    val open: Boolean
    synchronized(this) {
      if (!hasResponseHeaders ||
        headers[Header.RESPONSE_STATUS_UTF8] != null ||
        headers[Header.TARGET_METHOD_UTF8] != null
      ) {
        hasResponseHeaders = true
        headersQueue += headers
      } else {
        this.source.trailers = headers
      }
      if (inFinished) {
        this.source.finished = true
      }
      open = isOpen
      notifyAll()
    }
    if (!open) {
      connection.removeStream(id)
    }
  }

  @Synchronized fun receiveRstStream(errorCode: ErrorCode) {
    if (this.errorCode == null) {
      this.errorCode = errorCode
      notifyAll()
    }
  }

  /**
   * Returns true if read timeouts should be enforced while reading response headers or body bytes.
   * We always do timeouts in the HTTP server role. For clients, we only do timeouts after the
   * request is transmitted. This is only interesting for duplex calls where the request and
   * response may be interleaved.
   *
   * Read this value only once for each enter/exit pair because its value can change.
   */
  private fun doReadTimeout() = !connection.client || sink.closed || sink.finished

  /**
   * A source that reads the incoming data frames of a stream. Although this class uses
   * synchronization to safely receive incoming data frames, it is not intended for use by multiple
   * readers.
   */
  inner class FramingSource internal constructor(
    /** Maximum number of bytes to buffer before reporting a flow control error. */
    private val maxByteCount: Long,

    /**
     * True if either side has cleanly shut down this stream. We will receive no more bytes beyond
     * those already in the buffer.
     */
    internal var finished: Boolean
  ) : Source {
    /** Buffer to receive data from the network into. Only accessed by the reader thread. */
    val receiveBuffer = Buffer()

    /** Buffer with readable data. Guarded by Http2Stream.this. */
    val readBuffer = Buffer()

    /**
     * Received trailers. Null unless the server has provided trailers. Undefined until the stream
     * is exhausted. Guarded by Http2Stream.this.
     */
    var trailers: Headers? = null

    /** True if the caller has closed this stream. */
    internal var closed: Boolean = false

    @Throws(IOException::class)
    override fun read(sink: Buffer, byteCount: Long): Long {
      require(byteCount >= 0L) { "byteCount < 0: $byteCount" }

      while (true) {
        var tryAgain = false
        var readBytesDelivered = -1L
        var errorExceptionToDeliver: IOException? = null

        // 1. Decide what to do in a synchronized block.

        synchronized(this@Http2Stream) {
          val doReadTimeout = doReadTimeout()
          if (doReadTimeout) {
            readTimeout.enter()
          }
          try {
            if (errorCode != null && !finished) {
              // Prepare to deliver an error.
              errorExceptionToDeliver = errorException ?: StreamResetException(errorCode!!)
            }

            if (closed) {
              throw IOException("stream closed")
            } else if (readBuffer.size > 0L) {
              // Prepare to read bytes. Start by moving them to the caller's buffer.
              readBytesDelivered = readBuffer.read(sink, minOf(byteCount, readBuffer.size))
              readBytes.update(total = readBytesDelivered)

              val unacknowledgedBytesRead = readBytes.unacknowledged
              if (errorExceptionToDeliver == null &&
                unacknowledgedBytesRead >= connection.okHttpSettings.initialWindowSize / 2
              ) {
                // Flow control: notify the peer that we're ready for more data! Only send a
                // WINDOW_UPDATE if the stream isn't in error.
                connection.writeWindowUpdateLater(id, unacknowledgedBytesRead)
                readBytes.update(acknowledged = unacknowledgedBytesRead)
              }
            } else if (!finished && errorExceptionToDeliver == null) {
              // Nothing to do. Wait until that changes then try again.
              waitForIo()
              tryAgain = true
            }
          } finally {
            if (doReadTimeout) {
              readTimeout.exitAndThrowIfTimedOut()
            }
          }
        }
        connection.flowControlListener.receivingStreamWindowChanged(id, readBytes, readBuffer.size)

        // 2. Do it outside of the synchronized block and timeout.

        if (tryAgain) {
          continue
        }

        if (readBytesDelivered != -1L) {
          return readBytesDelivered
        }

        if (errorExceptionToDeliver != null) {
          // We defer throwing the exception until now so that we can refill the connection
          // flow-control window. This is necessary because we don't transmit window updates until
          // the application reads the data. If we throw this prior to updating the connection
          // flow-control window, we risk having it go to 0 preventing the server from sending data.
          throw errorExceptionToDeliver!!
        }

        return -1L // This source is exhausted.
      }
    }

    private fun updateConnectionFlowControl(read: Long) {
      this@Http2Stream.assertThreadDoesntHoldLock()

      connection.updateConnectionFlowControl(read)
    }

    /**
     * Accept bytes on the connection's reader thread. This function avoids holding locks while it
     * performs blocking reads for the incoming bytes.
     */
    @Throws(IOException::class)
    internal fun receive(source: BufferedSource, byteCount: Long) {
      this@Http2Stream.assertThreadDoesntHoldLock()

      var remainingByteCount = byteCount

      while (remainingByteCount > 0L) {
        val finished: Boolean
        val flowControlError: Boolean
        synchronized(this@Http2Stream) {
          finished = this.finished
          flowControlError = remainingByteCount + readBuffer.size > maxByteCount
        }

        // If the peer sends more data than we can handle, discard it and close the connection.
        if (flowControlError) {
          source.skip(remainingByteCount)
          closeLater(ErrorCode.FLOW_CONTROL_ERROR)
          return
        }

        // Discard data received after the stream is finished. It's probably a benign race.
        if (finished) {
          source.skip(remainingByteCount)
          return
        }

        // Fill the receive buffer without holding any locks.
        val read = source.read(receiveBuffer, remainingByteCount)
        if (read == -1L) throw EOFException()
        remainingByteCount -= read

        // Move the received data to the read buffer to the reader can read it. If this source has
        // been closed since this read began we must discard the incoming data and tell the
        // connection we've done so.
        synchronized(this@Http2Stream) {
          if (closed) {
            receiveBuffer.clear()
          } else {
            val wasEmpty = readBuffer.size == 0L
            readBuffer.writeAll(receiveBuffer)
            if (wasEmpty) {
              this@Http2Stream.notifyAll()
            }
          }
        }
      }
<<<<<<< HEAD

      // Update the connection flow control, as this is a shared resource.
      // Even if our stream doesn't need more data, others might.
      // But delay updating the stream flow control until that stream has been
      // consumed
      updateConnectionFlowControl(byteCount)
=======
      connection.flowControlListener.receivingStreamWindowChanged(id, readBytes, readBuffer.size)
>>>>>>> e882b4cd
    }

    override fun timeout(): Timeout = readTimeout

    @Throws(IOException::class)
    override fun close() {
      val bytesDiscarded: Long
      synchronized(this@Http2Stream) {
        closed = true
        bytesDiscarded = readBuffer.size
        readBuffer.clear()
        this@Http2Stream.notifyAll() // TODO(jwilson): Unnecessary?
      }
      if (bytesDiscarded > 0L) {
        updateConnectionFlowControl(bytesDiscarded)
      }
      cancelStreamIfNecessary()
    }
  }

  @Throws(IOException::class)
  internal fun cancelStreamIfNecessary() {
    this@Http2Stream.assertThreadDoesntHoldLock()

    val open: Boolean
    val cancel: Boolean
    synchronized(this) {
      cancel = !source.finished && source.closed && (sink.finished || sink.closed)
      open = isOpen
    }
    if (cancel) {
      // RST this stream to prevent additional data from being sent. This is safe because the input
      // stream is closed (we won't use any further bytes) and the output stream is either finished
      // or closed (so RSTing both streams doesn't cause harm).
      this@Http2Stream.close(ErrorCode.CANCEL, null)
    } else if (!open) {
      connection.removeStream(id)
    }
  }

  /** A sink that writes outgoing data frames of a stream. This class is not thread safe. */
  internal inner class FramingSink(
    /** True if either side has cleanly shut down this stream. We shall send no more bytes. */
    var finished: Boolean = false
  ) : Sink {

    /**
     * Buffer of outgoing data. This batches writes of small writes into this sink as larges frames
     * written to the outgoing connection. Batching saves the (small) framing overhead.
     */
    private val sendBuffer = Buffer()

    /** Trailers to send at the end of the stream. */
    var trailers: Headers? = null

    var closed: Boolean = false

    @Throws(IOException::class)
    override fun write(source: Buffer, byteCount: Long) {
      this@Http2Stream.assertThreadDoesntHoldLock()

      sendBuffer.write(source, byteCount)
      while (sendBuffer.size >= EMIT_BUFFER_SIZE) {
        emitFrame(false)
      }
    }

    /**
     * Emit a single data frame to the connection. The frame's size be limited by this stream's
     * write window. This method will block until the write window is nonempty.
     */
    @Throws(IOException::class)
    private fun emitFrame(outFinishedOnLastFrame: Boolean) {
      val toWrite: Long
      val outFinished: Boolean
      synchronized(this@Http2Stream) {
        writeTimeout.enter()
        try {
          while (writeBytesTotal >= writeBytesMaximum &&
              !finished &&
              !closed &&
              errorCode == null) {
            waitForIo() // Wait until we receive a WINDOW_UPDATE for this stream.
          }
        } finally {
          writeTimeout.exitAndThrowIfTimedOut()
        }

        checkOutNotClosed() // Kick out if the stream was reset or closed while waiting.
        toWrite = minOf(writeBytesMaximum - writeBytesTotal, sendBuffer.size)
        writeBytesTotal += toWrite
        outFinished = outFinishedOnLastFrame && toWrite == sendBuffer.size
      }

      writeTimeout.enter()
      try {
        connection.writeData(id, outFinished, sendBuffer, toWrite)
      } finally {
        writeTimeout.exitAndThrowIfTimedOut()
      }
    }

    @Throws(IOException::class)
    override fun flush() {
      this@Http2Stream.assertThreadDoesntHoldLock()

      synchronized(this@Http2Stream) {
        checkOutNotClosed()
      }
      // TODO(jwilson): flush the connection?!
      while (sendBuffer.size > 0L) {
        emitFrame(false)
        connection.flush()
      }
    }

    override fun timeout(): Timeout = writeTimeout

    @Throws(IOException::class)
    override fun close() {
      this@Http2Stream.assertThreadDoesntHoldLock()

      val outFinished: Boolean
      synchronized(this@Http2Stream) {
        if (closed) return
        outFinished = errorCode == null
      }
      if (!sink.finished) {
        // We have 0 or more frames of data, and 0 or more frames of trailers. We need to send at
        // least one frame with the END_STREAM flag set. That must be the last frame, and the
        // trailers must be sent after all of the data.
        val hasData = sendBuffer.size > 0L
        val hasTrailers = trailers != null
        when {
          hasTrailers -> {
            while (sendBuffer.size > 0L) {
              emitFrame(false)
            }
            connection.writeHeaders(id, outFinished, trailers!!.toHeaderList())
          }

          hasData -> {
            while (sendBuffer.size > 0L) {
              emitFrame(true)
            }
          }

          outFinished -> {
            connection.writeData(id, true, null, 0L)
          }
        }
      }
      synchronized(this@Http2Stream) {
        closed = true
        this@Http2Stream.notifyAll() // Because doReadTimeout() may have changed.
      }
      connection.flush()
      cancelStreamIfNecessary()
    }
  }

  companion object {
    internal const val EMIT_BUFFER_SIZE = 16384L
  }

  /** [delta] will be negative if a settings frame initial window is smaller than the last. */
  fun addBytesToWriteWindow(delta: Long) {
    writeBytesMaximum += delta
    if (delta > 0L) {
      this@Http2Stream.notifyAll()
    }
  }

  @Throws(IOException::class)
  internal fun checkOutNotClosed() {
    when {
      sink.closed -> throw IOException("stream closed")
      sink.finished -> throw IOException("stream finished")
      errorCode != null -> throw errorException ?: StreamResetException(errorCode!!)
    }
  }

  /**
   * Like [Object.wait], but throws an [InterruptedIOException] when interrupted instead of the more
   * awkward [InterruptedException].
   */
  @Throws(InterruptedIOException::class)
  internal fun waitForIo() {
    try {
      wait()
    } catch (_: InterruptedException) {
      Thread.currentThread().interrupt() // Retain interrupted status.
      throw InterruptedIOException()
    }
  }

  /**
   * The Okio timeout watchdog will call [timedOut] if the timeout is reached. In that case we close
   * the stream (asynchronously) which will notify the waiting thread.
   */
  internal inner class StreamTimeout : AsyncTimeout() {
    override fun timedOut() {
      closeLater(ErrorCode.CANCEL)
      connection.sendDegradedPingLater()
    }

    override fun newTimeoutException(cause: IOException?): IOException {
      return SocketTimeoutException("timeout").apply {
        if (cause != null) {
          initCause(cause)
        }
      }
    }

    @Throws(IOException::class)
    fun exitAndThrowIfTimedOut() {
      if (exit()) throw newTimeoutException(null)
    }
  }
}<|MERGE_RESOLUTION|>--- conflicted
+++ resolved
@@ -485,16 +485,15 @@
           }
         }
       }
-<<<<<<< HEAD
 
       // Update the connection flow control, as this is a shared resource.
       // Even if our stream doesn't need more data, others might.
       // But delay updating the stream flow control until that stream has been
       // consumed
       updateConnectionFlowControl(byteCount)
-=======
+      
+      // Notify that buffer size changed
       connection.flowControlListener.receivingStreamWindowChanged(id, readBytes, readBuffer.size)
->>>>>>> e882b4cd
     }
 
     override fun timeout(): Timeout = readTimeout
