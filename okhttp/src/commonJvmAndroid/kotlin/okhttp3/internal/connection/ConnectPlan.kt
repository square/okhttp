/*
 * Copyright (C) 2022 Block, Inc.
 *
 * Licensed under the Apache License, Version 2.0 (the "License");
 * you may not use this file except in compliance with the License.
 * You may obtain a copy of the License at
 *
 *      http://www.apache.org/licenses/LICENSE-2.0
 *
 * Unless required by applicable law or agreed to in writing, software
 * distributed under the License is distributed on an "AS IS" BASIS,
 * WITHOUT WARRANTIES OR CONDITIONS OF ANY KIND, either express or implied.
 * See the License for the specific language governing permissions and
 * limitations under the License.
 */
package okhttp3.internal.connection

import java.io.IOException
import java.net.ConnectException
import java.net.HttpURLConnection
import java.net.ProtocolException
import java.net.Proxy
import java.net.Socket
import java.net.UnknownServiceException
import java.security.cert.X509Certificate
import java.util.concurrent.TimeUnit
import java.util.concurrent.atomic.AtomicLong
import javax.net.ssl.SSLPeerUnverifiedException
import javax.net.ssl.SSLSocket
import okhttp3.CertificatePinner
import okhttp3.ConnectionSpec
import okhttp3.Handshake
import okhttp3.Handshake.Companion.handshake
import okhttp3.Protocol
import okhttp3.Request
import okhttp3.Route
import okhttp3.internal.closeQuietly
import okhttp3.internal.concurrent.TaskRunner
import okhttp3.internal.connection.Locks.withLock
import okhttp3.internal.connection.RoutePlanner.ConnectResult
import okhttp3.internal.http.ExchangeCodec
import okhttp3.internal.http1.Http1ExchangeCodec
import okhttp3.internal.platform.Platform
import okhttp3.internal.tls.OkHostnameVerifier
import okhttp3.internal.toHostHeader
import okio.BufferedSink
import okio.BufferedSource
import okio.buffer
import okio.sink
import okio.source

/**
 * A single attempt to connect to a remote server, including these steps:
 *
 *  * [TCP handshake][connectSocket]
 *  * Optional [CONNECT tunnels][connectTunnel]. When using an HTTP proxy to reach an HTTPS server
 *    we must send a `CONNECT` request, and handle authorization challenges from the proxy.
 *  * Optional [TLS handshake][connectTls].
 *
 * Each step may fail. If a retry is possible, a new instance is created with the next plan, which
 * will be configured differently.
 */
class ConnectPlan(
  private val taskRunner: TaskRunner,
  private val connectionPool: RealConnectionPool,
  private val readTimeoutMillis: Int,
  private val writeTimeoutMillis: Int,
  private val socketConnectTimeoutMillis: Int,
  private val socketReadTimeoutMillis: Int,
  private val pingIntervalMillis: Int,
  private val retryOnConnectionFailure: Boolean,
  private val user: ConnectionUser,
  private val routePlanner: RealRoutePlanner,
  // Specifics to this plan.
  override val route: Route,
  internal val routes: List<Route>?,
  private val attempt: Int,
  private val tunnelRequest: Request?,
  internal val connectionSpecIndex: Int,
  internal val isTlsFallback: Boolean,
<<<<<<< HEAD
) : RoutePlanner.Plan, ExchangeCodec.Carrier {
  private val id = idGenerator.incrementAndGet()

=======
) : RoutePlanner.Plan,
  ExchangeCodec.Carrier {
>>>>>>> 889bb7b0
  /** True if this connect was canceled; typically because it lost a race. */
  @Volatile private var canceled = false

  // These properties are initialized by connect() and never reassigned.

  /** The low-level TCP socket. */
  private var rawSocket: Socket? = null

  /**
   * The application layer socket. Either an [SSLSocket] layered over [rawSocket], or [rawSocket]
   * itself if this connection does not use SSL.
   */
  internal var socket: Socket? = null
  private var handshake: Handshake? = null
  private var protocol: Protocol? = null
  private lateinit var source: BufferedSource
  private lateinit var sink: BufferedSink
  private var connection: RealConnection? = null

  /** True if this connection is ready for use, including TCP, tunnels, and TLS. */
  override val isReady: Boolean
    get() = protocol != null

  private fun copy(
    attempt: Int = this.attempt,
    tunnelRequest: Request? = this.tunnelRequest,
    connectionSpecIndex: Int = this.connectionSpecIndex,
    isTlsFallback: Boolean = this.isTlsFallback,
  ): ConnectPlan =
    ConnectPlan(
      taskRunner = taskRunner,
      connectionPool = connectionPool,
      readTimeoutMillis = readTimeoutMillis,
      writeTimeoutMillis = writeTimeoutMillis,
      socketConnectTimeoutMillis = socketConnectTimeoutMillis,
      socketReadTimeoutMillis = socketReadTimeoutMillis,
      pingIntervalMillis = pingIntervalMillis,
      retryOnConnectionFailure = retryOnConnectionFailure,
      user = user,
      routePlanner = routePlanner,
      route = route,
      routes = routes,
      attempt = attempt,
      tunnelRequest = tunnelRequest,
      connectionSpecIndex = connectionSpecIndex,
      isTlsFallback = isTlsFallback,
    )

  override fun connectTcp(): ConnectResult {
    check(rawSocket == null) { "TCP already connected" }

    var success = false

    // Tell the call about the connecting call so async cancels work.
    user.addPlanToCancel(this)
    try {
      user.connectStart(id, route)

      connectSocket()
      success = true
      return ConnectResult(plan = this)
    } catch (e: IOException) {
      // If we used the ProxySelector, and got a IOException during connect, report the failure.
      if (route.address.proxy == null && route.proxy.type() != Proxy.Type.DIRECT) {
        route.address.proxySelector.connectFailed(
          route.address.url.toUri(),
          route.proxy.address(),
          e,
        )
      }
      user.connectFailed(id, route, null, e)
      return ConnectResult(plan = this, throwable = e)
    } finally {
      user.removePlanToCancel(this)
      if (!success) {
        rawSocket?.closeQuietly()
      }
    }
  }

  override fun connectTlsEtc(): ConnectResult {
    val rawSocket = requireNotNull(rawSocket) { "TCP not connected" }
    check(!isReady) { "already connected" }

    val connectionSpecs = route.address.connectionSpecs
    var retryTlsConnection: ConnectPlan? = null
    var success = false

    // Tell the call about the connecting call so async cancels work.
    user.addPlanToCancel(this)
    try {
      if (tunnelRequest != null) {
        val tunnelResult = connectTunnel()

        // Tunnel didn't work. Start it all again.
        if (tunnelResult.nextPlan != null || tunnelResult.throwable != null) {
          return tunnelResult
        }
      }

      if (route.address.sslSocketFactory != null) {
        // Assume the server won't send a TLS ServerHello until we send a TLS ClientHello. If
        // that happens, then we will have buffered bytes that are needed by the SSLSocket!
        // This check is imperfect: it doesn't tell us whether a handshake will succeed, just
        // that it will almost certainly fail because the proxy has sent unexpected data.
        if (!source.buffer.exhausted() || !sink.buffer.exhausted()) {
          throw IOException("TLS tunnel buffered too many bytes!")
        }

        user.secureConnectStart()

        // Create the wrapper over the connected socket.
        val sslSocket =
          route.address.sslSocketFactory.createSocket(
            rawSocket,
            route.address.url.host,
            route.address.url.port,
            // autoClose:
            true,
          ) as SSLSocket

        val tlsEquipPlan = planWithCurrentOrInitialConnectionSpec(connectionSpecs, sslSocket)
        val connectionSpec = connectionSpecs[tlsEquipPlan.connectionSpecIndex]

        // Figure out the next connection spec in case we need a retry.
        retryTlsConnection = tlsEquipPlan.nextConnectionSpec(connectionSpecs, sslSocket)

        connectionSpec.apply(sslSocket, isFallback = tlsEquipPlan.isTlsFallback)
        connectTls(sslSocket, connectionSpec)
        user.secureConnectEnd(handshake)
      } else {
        socket = rawSocket
        protocol =
          when {
            Protocol.H2_PRIOR_KNOWLEDGE in route.address.protocols -> Protocol.H2_PRIOR_KNOWLEDGE
            else -> Protocol.HTTP_1_1
          }
      }

      val connection =
        RealConnection(
          taskRunner = taskRunner,
          connectionPool = connectionPool,
          route = route,
          rawSocket = rawSocket,
          socket = socket!!,
          handshake = handshake,
          protocol = protocol!!,
          source = source,
          sink = sink,
          pingIntervalMillis = pingIntervalMillis,
          connectionListener = connectionPool.connectionListener,
          id = id,
        )
      this.connection = connection
      connection.start()

      // Success.
      user.callConnectEnd(route, protocol)
      success = true
      return ConnectResult(plan = this)
    } catch (e: IOException) {
      user.connectFailed(id, route, null, e)

      if (!retryOnConnectionFailure || !retryTlsHandshake(e)) {
        retryTlsConnection = null
      }

      return ConnectResult(
        plan = this,
        nextPlan = retryTlsConnection,
        throwable = e,
      )
    } finally {
      user.removePlanToCancel(this)
      if (!success) {
        socket?.closeQuietly()
        rawSocket.closeQuietly()
      }
    }
  }

  /** Does all the work necessary to build a full HTTP or HTTPS connection on a raw socket. */
  @Throws(IOException::class)
  private fun connectSocket() {
    val rawSocket =
      when (route.proxy.type()) {
        Proxy.Type.DIRECT, Proxy.Type.HTTP -> route.address.socketFactory.createSocket()!!
        else -> Socket(route.proxy)
      }
    this.rawSocket = rawSocket

    // Handle the race where cancel() precedes connectSocket(). We don't want to miss a cancel.
    if (canceled) {
      throw IOException("canceled")
    }

    rawSocket.soTimeout = socketReadTimeoutMillis
    try {
      Platform.get().connectSocket(rawSocket, route.socketAddress, socketConnectTimeoutMillis)
    } catch (e: ConnectException) {
      throw ConnectException("Failed to connect to ${route.socketAddress}").apply {
        initCause(e)
      }
    }

    // The following try/catch block is a pseudo hacky way to get around a crash on Android 7.0
    // More details:
    // https://github.com/square/okhttp/issues/3245
    // https://android-review.googlesource.com/#/c/271775/
    try {
      source = rawSocket.source().buffer()
      sink = rawSocket.sink().buffer()
    } catch (npe: NullPointerException) {
      if (npe.message == NPE_THROW_WITH_NULL) {
        throw IOException(npe)
      }
    }
  }

  /**
   * Does all the work to build an HTTPS connection over a proxy tunnel. The catch here is that a
   * proxy server can issue an auth challenge and then close the connection.
   *
   * @return the next plan to attempt, or null if no further attempt should be made either because
   *     we've successfully connected or because no further attempts should be made.
   */
  @Throws(IOException::class)
  internal fun connectTunnel(): ConnectResult {
    val nextTunnelRequest =
      createTunnel()
        ?: return ConnectResult(plan = this) // Success.

    // The proxy decided to close the connection after an auth challenge. Retry with different
    // auth credentials.
    rawSocket?.closeQuietly()

    val nextAttempt = attempt + 1
    return when {
      nextAttempt < MAX_TUNNEL_ATTEMPTS -> {
        user.callConnectEnd(route, null)
        ConnectResult(
          plan = this,
          nextPlan =
            copy(
              attempt = nextAttempt,
              tunnelRequest = nextTunnelRequest,
            ),
        )
      }
      else -> {
        val failure =
          ProtocolException(
            "Too many tunnel connections attempted: $MAX_TUNNEL_ATTEMPTS",
          )
        user.connectFailed(id, route, null, failure)
        return ConnectResult(plan = this, throwable = failure)
      }
    }
  }

  @Throws(IOException::class)
  private fun connectTls(
    sslSocket: SSLSocket,
    connectionSpec: ConnectionSpec,
  ) {
    val address = route.address
    var success = false
    try {
      if (connectionSpec.supportsTlsExtensions) {
        Platform.get().configureTlsExtensions(sslSocket, address.url.host, address.protocols)
      }

      // Force handshake. This can throw!
      sslSocket.startHandshake()
      // block for session establishment
      val sslSocketSession = sslSocket.session
      val unverifiedHandshake = sslSocketSession.handshake()

      // Verify that the socket's certificates are acceptable for the target host.
      if (!address.hostnameVerifier!!.verify(address.url.host, sslSocketSession)) {
        val peerCertificates = unverifiedHandshake.peerCertificates
        if (peerCertificates.isNotEmpty()) {
          val cert = peerCertificates[0] as X509Certificate
          throw SSLPeerUnverifiedException(
            """
            |Hostname ${address.url.host} not verified:
            |    certificate: ${CertificatePinner.pin(cert)}
            |    DN: ${cert.subjectDN.name}
            |    subjectAltNames: ${OkHostnameVerifier.allSubjectAltNames(cert)}
            """.trimMargin(),
          )
        } else {
          throw SSLPeerUnverifiedException(
            "Hostname ${address.url.host} not verified (no certificates)",
          )
        }
      }

      val certificatePinner = address.certificatePinner!!

      val handshake =
        Handshake(
          unverifiedHandshake.tlsVersion,
          unverifiedHandshake.cipherSuite,
          unverifiedHandshake.localCertificates,
        ) {
          certificatePinner.certificateChainCleaner!!.clean(
            unverifiedHandshake.peerCertificates,
            address.url.host,
          )
        }
      this.handshake = handshake

      // Check that the certificate pinner is satisfied by the certificates presented.
      certificatePinner.check(address.url.host) {
        handshake.peerCertificates.map { it as X509Certificate }
      }

      // Success! Save the handshake and the ALPN protocol.
      val maybeProtocol =
        if (connectionSpec.supportsTlsExtensions) {
          Platform.get().getSelectedProtocol(sslSocket)
        } else {
          null
        }
      socket = sslSocket
      source = sslSocket.source().buffer()
      sink = sslSocket.sink().buffer()
      protocol = if (maybeProtocol != null) Protocol.get(maybeProtocol) else Protocol.HTTP_1_1
      success = true
    } finally {
      Platform.get().afterHandshake(sslSocket)
      if (!success) {
        sslSocket.closeQuietly()
      }
    }
  }

  /**
   * To make an HTTPS connection over an HTTP proxy, send an unencrypted CONNECT request to create
   * the proxy connection. This may need to be retried if the proxy requires authorization.
   */
  @Throws(IOException::class)
  private fun createTunnel(): Request? {
    var nextRequest = tunnelRequest!!
    // Make an SSL Tunnel on the first message pair of each SSL + proxy connection.
    val url = route.address.url
    val requestLine = "CONNECT ${url.toHostHeader(includeDefaultPort = true)} HTTP/1.1"
    while (true) {
      val tunnelCodec =
        Http1ExchangeCodec(
          // No client for CONNECT tunnels:
          client = null,
          carrier = this,
          source = source,
          sink = sink,
        )
      source.timeout().timeout(readTimeoutMillis.toLong(), TimeUnit.MILLISECONDS)
      sink.timeout().timeout(writeTimeoutMillis.toLong(), TimeUnit.MILLISECONDS)
      tunnelCodec.writeRequest(nextRequest.headers, requestLine)
      tunnelCodec.finishRequest()
      val response =
        tunnelCodec
          .readResponseHeaders(false)!!
          .request(nextRequest)
          .build()
      tunnelCodec.skipConnectBody(response)

      when (response.code) {
        HttpURLConnection.HTTP_OK -> return null

        HttpURLConnection.HTTP_PROXY_AUTH -> {
          nextRequest = route.address.proxyAuthenticator.authenticate(route, response)
            ?: throw IOException("Failed to authenticate with proxy")

          if ("close".equals(response.header("Connection"), ignoreCase = true)) {
            return nextRequest
          }
        }

        else -> throw IOException("Unexpected response code for CONNECT: ${response.code}")
      }
    }
  }

  /**
   * Returns this if its [connectionSpecIndex] is defined, or a new connection with it defined
   * otherwise.
   */
  @Throws(IOException::class)
  internal fun planWithCurrentOrInitialConnectionSpec(
    connectionSpecs: List<ConnectionSpec>,
    sslSocket: SSLSocket,
  ): ConnectPlan {
    if (connectionSpecIndex != -1) return this
    return nextConnectionSpec(connectionSpecs, sslSocket)
      ?: throw UnknownServiceException(
        "Unable to find acceptable protocols." +
          " isFallback=$isTlsFallback," +
          " modes=$connectionSpecs," +
          " supported protocols=${sslSocket.enabledProtocols!!.contentToString()}",
      )
  }

  /**
   * Returns a copy of this connection with the next connection spec to try, or null if no other
   * compatible connection specs are available.
   */
  internal fun nextConnectionSpec(
    connectionSpecs: List<ConnectionSpec>,
    sslSocket: SSLSocket,
  ): ConnectPlan? {
    for (i in connectionSpecIndex + 1 until connectionSpecs.size) {
      if (connectionSpecs[i].isCompatible(sslSocket)) {
        return copy(connectionSpecIndex = i, isTlsFallback = (connectionSpecIndex != -1))
      }
    }
    return null
  }

  /** Returns the connection to use, which might be different from [connection]. */
  override fun handleSuccess(): RealConnection {
    user.updateRouteDatabaseAfterSuccess(route)

    val connection = this.connection!!
    user.connectionConnectEnd(connection, route)

    // If we raced another call connecting to this host, coalesce the connections. This makes for
    // 3 different lookups in the connection pool!
    val pooled3 = routePlanner.planReusePooledConnection(this, routes)
    if (pooled3 != null) return pooled3.connection

    connection.withLock {
      connectionPool.put(connection)
      user.acquireConnectionNoEvents(connection)
    }

    user.connectionAcquired(connection)
    user.connectionConnectionAcquired(connection)
    return connection
  }

  override fun trackFailure(
    call: RealCall,
    e: IOException?,
  ) {
    // Do nothing.
  }

  override fun noNewExchanges() {
    // Do nothing.
  }

  override fun cancel() {
    canceled = true
    // Close the raw socket so we don't end up doing synchronous I/O.
    rawSocket?.closeQuietly()
  }

  override fun retry(): RoutePlanner.Plan =
    ConnectPlan(
      taskRunner = taskRunner,
      connectionPool = connectionPool,
      readTimeoutMillis = readTimeoutMillis,
      writeTimeoutMillis = writeTimeoutMillis,
      socketConnectTimeoutMillis = socketConnectTimeoutMillis,
      socketReadTimeoutMillis = socketReadTimeoutMillis,
      pingIntervalMillis = pingIntervalMillis,
      retryOnConnectionFailure = retryOnConnectionFailure,
      user = user,
      routePlanner = routePlanner,
      route = route,
      routes = routes,
      attempt = attempt,
      tunnelRequest = tunnelRequest,
      connectionSpecIndex = connectionSpecIndex,
      isTlsFallback = isTlsFallback,
    )

  fun closeQuietly() {
    socket?.closeQuietly()
  }

  companion object {
    private const val NPE_THROW_WITH_NULL = "throw with null exception"
    private const val MAX_TUNNEL_ATTEMPTS = 21

    private val idGenerator = AtomicLong(0)
  }
}<|MERGE_RESOLUTION|>--- conflicted
+++ resolved
@@ -78,14 +78,10 @@
   private val tunnelRequest: Request?,
   internal val connectionSpecIndex: Int,
   internal val isTlsFallback: Boolean,
-<<<<<<< HEAD
-) : RoutePlanner.Plan, ExchangeCodec.Carrier {
-  private val id = idGenerator.incrementAndGet()
-
-=======
 ) : RoutePlanner.Plan,
   ExchangeCodec.Carrier {
->>>>>>> 889bb7b0
+  private val id = idGenerator.incrementAndGet()
+
   /** True if this connect was canceled; typically because it lost a race. */
   @Volatile private var canceled = false
 
