rootProject.name = "okhttp-parent"

include(":mockwebserver")
project(":mockwebserver").name = "mockwebserver3"
include(":mockwebserver-deprecated")
project(":mockwebserver-deprecated").name = "mockwebserver"
include(":mockwebserver-junit4")
project(":mockwebserver-junit4").name = "mockwebserver3-junit4"
include(":mockwebserver-junit5")
project(":mockwebserver-junit5").name = "mockwebserver3-junit5"

<<<<<<< HEAD
val androidBuild: String? by settings
val graalBuild: String? by settings
val loomBuild: String? by settings
=======
val androidBuild: String by settings
val graalBuild: String by settings
>>>>>>> c16871af

if (androidBuild.toBoolean()) {
  include(":android-test")
  include(":regression-test")
}

if (graalBuild.toBoolean()) {
  include(":native-image-tests")
}

if (loomBuild != null) {
  include(":okhttp-loom")
}

include(":okcurl")
include(":okhttp")
include(":okhttp-android")
include(":okhttp-bom")
include(":okhttp-brotli")
include(":okhttp-dnsoverhttps")
include(":okhttp-hpacktests")
include(":okhttp-logging-interceptor")
project(":okhttp-logging-interceptor").name = "logging-interceptor"
include(":okhttp-sse")
include(":okhttp-testing-support")
include(":okhttp-tls")
include(":okhttp-coroutines")
include(":okhttp-urlconnection")
include(":samples:compare")
include(":samples:crawler")
include(":samples:guide")
include(":samples:simple-client")
include(":samples:slack")
include(":samples:static-server")
include(":samples:tlssurvey")
include(":samples:unixdomainsockets")

enableFeaturePreview("TYPESAFE_PROJECT_ACCESSORS")<|MERGE_RESOLUTION|>--- conflicted
+++ resolved
@@ -9,14 +9,9 @@
 include(":mockwebserver-junit5")
 project(":mockwebserver-junit5").name = "mockwebserver3-junit5"
 
-<<<<<<< HEAD
-val androidBuild: String? by settings
-val graalBuild: String? by settings
-val loomBuild: String? by settings
-=======
 val androidBuild: String by settings
 val graalBuild: String by settings
->>>>>>> c16871af
+val loomBuild: String by settings
 
 if (androidBuild.toBoolean()) {
   include(":android-test")
@@ -27,7 +22,7 @@
   include(":native-image-tests")
 }
 
-if (loomBuild != null) {
+if (loomBuild.toBoolean()) {
   include(":okhttp-loom")
 }
 
