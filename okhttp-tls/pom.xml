--- conflicted
+++ resolved
@@ -46,10 +46,6 @@
       <plugin>
         <groupId>org.apache.maven.plugins</groupId>
         <artifactId>maven-javadoc-plugin</artifactId>
-<<<<<<< HEAD
-=======
-        <version>3.0.1</version>
->>>>>>> 2f4b9005
         <configuration>
           <excludePackageNames>okhttp3.tls.internal:okhttp3.tls.internal.*</excludePackageNames>
           <links>
@@ -60,10 +56,6 @@
       <plugin>
         <groupId>org.apache.maven.plugins</groupId>
         <artifactId>maven-jar-plugin</artifactId>
-<<<<<<< HEAD
-=======
-        <version>3.1.1</version>
->>>>>>> 2f4b9005
         <configuration>
           <archive>
             <manifestEntries>
