/*
 * Copyright (C) 2018 Square, Inc.
 *
 * Licensed under the Apache License, Version 2.0 (the "License");
 * you may not use this file except in compliance with the License.
 * You may obtain a copy of the License at
 *
 *      http://www.apache.org/licenses/LICENSE-2.0
 *
 * Unless required by applicable law or agreed to in writing, software
 * distributed under the License is distributed on an "AS IS" BASIS,
 * WITHOUT WARRANTIES OR CONDITIONS OF ANY KIND, either express or implied.
 * See the License for the specific language governing permissions and
 * limitations under the License.
 */
package okhttp3.logging

import java.io.IOException
import java.net.InetAddress
import java.net.InetSocketAddress
import java.net.Proxy
import java.util.concurrent.TimeUnit
import okhttp3.Call
import okhttp3.Connection
import okhttp3.EventListener
import okhttp3.Handshake
import okhttp3.HttpUrl
import okhttp3.OkHttpClient
import okhttp3.Protocol
import okhttp3.Request
import okhttp3.Response

/**
 * An OkHttp EventListener, which logs call events. Can be applied as an
 * [event listener factory][OkHttpClient.eventListenerFactory].
 *
 * The format of the logs created by this class should not be considered stable and may change
 * slightly between releases. If you need a stable logging format, use your own event listener.
 */
class LoggingEventListener private constructor(
  private val logger: HttpLoggingInterceptor.Logger,
) : EventListener() {
  private var startNs: Long = 0

  override fun callStart(call: Call) {
    startNs = System.nanoTime()

    logWithTime("callStart: ${call.request()}")
  }

  override fun proxySelectStart(
    call: Call,
    url: HttpUrl,
  ) {
    logWithTime("proxySelectStart: $url")
  }

  override fun proxySelectEnd(
    call: Call,
    url: HttpUrl,
    proxies: List<Proxy>,
  ) {
    logWithTime("proxySelectEnd: $proxies")
  }

  override fun dnsStart(
    call: Call,
    domainName: String,
  ) {
    logWithTime("dnsStart: $domainName")
  }

  override fun dnsEnd(
    call: Call,
    domainName: String,
    inetAddressList: List<InetAddress>,
  ) {
    logWithTime("dnsEnd: $inetAddressList")
  }

  override fun connectStart(
    call: Call,
    inetSocketAddress: InetSocketAddress,
    proxy: Proxy,
  ) {
    logWithTime("connectStart: $inetSocketAddress $proxy")
  }

  override fun secureConnectStart(call: Call) {
    logWithTime("secureConnectStart")
  }

  override fun secureConnectEnd(
    call: Call,
    handshake: Handshake?,
  ) {
    logWithTime("secureConnectEnd: $handshake")
  }

  override fun connectEnd(
    call: Call,
    inetSocketAddress: InetSocketAddress,
    proxy: Proxy,
    protocol: Protocol?,
  ) {
    logWithTime("connectEnd: $protocol")
  }

  override fun connectFailed(
    call: Call,
    inetSocketAddress: InetSocketAddress,
    proxy: Proxy,
    protocol: Protocol?,
    ioe: IOException,
  ) {
    logWithTime("connectFailed: $protocol $ioe")
  }

  override fun connectionAcquired(
    call: Call,
    connection: Connection,
  ) {
    logWithTime("connectionAcquired: $connection")
  }

  override fun connectionReleased(
    call: Call,
    connection: Connection,
  ) {
    logWithTime("connectionReleased")
  }

  override fun requestHeadersStart(call: Call) {
    logWithTime("requestHeadersStart")
  }

  override fun requestHeadersEnd(
    call: Call,
    request: Request,
  ) {
    logWithTime("requestHeadersEnd")
  }

  override fun requestBodyStart(call: Call) {
    logWithTime("requestBodyStart")
  }

  override fun requestBodyEnd(
    call: Call,
    byteCount: Long,
  ) {
    logWithTime("requestBodyEnd: byteCount=$byteCount")
  }

  override fun requestFailed(
    call: Call,
    ioe: IOException,
  ) {
    logWithTime("requestFailed: $ioe")
  }

  override fun responseHeadersStart(call: Call) {
    logWithTime("responseHeadersStart")
  }

  override fun responseHeadersEnd(
    call: Call,
    response: Response,
  ) {
    logWithTime("responseHeadersEnd: $response")
  }

  override fun responseBodyStart(call: Call) {
    logWithTime("responseBodyStart")
  }

  override fun responseBodyEnd(
    call: Call,
    byteCount: Long,
  ) {
    logWithTime("responseBodyEnd: byteCount=$byteCount")
  }

  override fun responseFailed(
    call: Call,
    ioe: IOException,
  ) {
    logWithTime("responseFailed: $ioe")
  }

  override fun callEnd(call: Call) {
    logWithTime("callEnd")
  }

  override fun callFailed(
    call: Call,
    ioe: IOException,
  ) {
    logWithTime("callFailed: $ioe")
  }

  override fun canceled(call: Call) {
    logWithTime("canceled")
  }

  override fun satisfactionFailure(
    call: Call,
    response: Response,
  ) {
    logWithTime("satisfactionFailure: $response")
  }

  override fun cacheHit(
    call: Call,
    response: Response,
  ) {
    logWithTime("cacheHit: $response")
  }

  override fun cacheMiss(call: Call) {
    logWithTime("cacheMiss")
  }

  override fun cacheConditionalHit(
    call: Call,
    cachedResponse: Response,
  ) {
    logWithTime("cacheConditionalHit: $cachedResponse")
  }

  private fun logWithTime(message: String) {
    val timeMs = TimeUnit.NANOSECONDS.toMillis(System.nanoTime() - startNs)
    logger.log("[$timeMs ms] $message")
  }

<<<<<<< HEAD
  open class Factory @JvmOverloads constructor(
    private val logger: HttpLoggingInterceptor.Logger = HttpLoggingInterceptor.Logger.DEFAULT
  ) : EventListener.Factory {
    override fun create(call: Call): EventListener = LoggingEventListener(logger)
  }
=======
  open class Factory
    @JvmOverloads
    constructor(
      private val logger: HttpLoggingInterceptor.Logger = HttpLoggingInterceptor.Logger.DEFAULT,
    ) : EventListener.Factory {
      override fun create(call: Call): EventListener = LoggingEventListener(logger)
    }
>>>>>>> fed29a20

  companion object
}<|MERGE_RESOLUTION|>--- conflicted
+++ resolved
@@ -233,13 +233,6 @@
     logger.log("[$timeMs ms] $message")
   }
 
-<<<<<<< HEAD
-  open class Factory @JvmOverloads constructor(
-    private val logger: HttpLoggingInterceptor.Logger = HttpLoggingInterceptor.Logger.DEFAULT
-  ) : EventListener.Factory {
-    override fun create(call: Call): EventListener = LoggingEventListener(logger)
-  }
-=======
   open class Factory
     @JvmOverloads
     constructor(
@@ -247,7 +240,6 @@
     ) : EventListener.Factory {
       override fun create(call: Call): EventListener = LoggingEventListener(logger)
     }
->>>>>>> fed29a20
 
   companion object
 }