--- conflicted
+++ resolved
@@ -227,11 +227,17 @@
       }
 
       val startNs = System.nanoTime()
-      var response: Response
+      val response: Response
       try {
         response = chain.proceed(request)
       } catch (e: Exception) {
-        logger.log("<-- HTTP FAILED: $e")
+        val tookMs = TimeUnit.NANOSECONDS.toMillis(System.nanoTime() - startNs)
+        logger.log(
+          buildString {
+            append("<-- HTTP FAILED: $e.")
+            append(" ${redactUrl(request.url)} (${tookMs}ms)")
+          },
+        )
         throw e
       }
 
@@ -343,27 +349,8 @@
         }
       }
 
-<<<<<<< HEAD
       return request
     }
-=======
-      val startNs = System.nanoTime()
-      val response: Response
-      try {
-        response = chain.proceed(request)
-      } catch (e: Exception) {
-        val tookMs = TimeUnit.NANOSECONDS.toMillis(System.nanoTime() - startNs)
-        logger.log(
-          buildString {
-            append("<-- HTTP FAILED: $e.")
-            append(" ${redactUrl(request.url)} (${tookMs}ms)")
-          },
-        )
-        throw e
-      }
-
-      val tookMs = TimeUnit.NANOSECONDS.toMillis(System.nanoTime() - startNs)
->>>>>>> 929a41c0
 
     private fun logResponse(
       response: Response,
