--- conflicted
+++ resolved
@@ -326,18 +326,10 @@
         !contentEncoding.equals("gzip", ignoreCase = true)
     }
 
-<<<<<<< HEAD
-  private fun bodyIsStreaming(response: Response): Boolean {
-    val contentType = response.body.contentType()
-    return contentType != null && contentType.type == "text" && contentType.subtype == "event-stream"
-  }
-
-  companion object
-}
-=======
     private fun bodyIsStreaming(response: Response): Boolean {
       val contentType = response.body.contentType()
       return contentType != null && contentType.type == "text" && contentType.subtype == "event-stream"
     }
-  }
->>>>>>> f7900022
+
+    companion object
+  }