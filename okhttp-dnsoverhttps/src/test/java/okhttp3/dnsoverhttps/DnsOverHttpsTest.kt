/*
 * Copyright (C) 2018 Square, Inc.
 *
 * Licensed under the Apache License, Version 2.0 (the "License");
 * you may not use this file except in compliance with the License.
 * You may obtain a copy of the License at
 *
 *      http://www.apache.org/licenses/LICENSE-2.0
 *
 * Unless required by applicable law or agreed to in writing, software
 * distributed under the License is distributed on an "AS IS" BASIS,
 * WITHOUT WARRANTIES OR CONDITIONS OF ANY KIND, either express or implied.
 * See the License for the specific language governing permissions and
 * limitations under the License.
 */
package okhttp3.dnsoverhttps

import assertk.assertThat
import assertk.assertions.contains
import assertk.assertions.containsExactly
import assertk.assertions.containsExactlyInAnyOrder
import assertk.assertions.hasMessage
import assertk.assertions.isEqualTo
import assertk.assertions.isInstanceOf
import assertk.assertions.isNull
import java.io.EOFException
import java.io.File
import java.io.IOException
import java.net.InetAddress
import java.net.UnknownHostException
import java.util.concurrent.TimeUnit
import mockwebserver3.MockResponse
import mockwebserver3.MockWebServer
import mockwebserver3.junit5.internal.MockWebServerExtension
import okhttp3.Cache
import okhttp3.Dns
import okhttp3.OkHttpClient
import okhttp3.Protocol
import okhttp3.RecordingEventListener
import okhttp3.testing.PlatformRule
import okio.Buffer
import okio.ByteString.Companion.decodeHex
import okio.Path.Companion.toPath
import okio.fakefilesystem.FakeFileSystem
import org.junit.jupiter.api.Assertions.fail
import org.junit.jupiter.api.BeforeEach
import org.junit.jupiter.api.Tag
import org.junit.jupiter.api.Test
import org.junit.jupiter.api.extension.ExtendWith
import org.junit.jupiter.api.extension.RegisterExtension

@Tag("Slowish")
@ExtendWith(MockWebServerExtension::class)
class DnsOverHttpsTest {
  @RegisterExtension
  val platform = PlatformRule()
  private lateinit var server: MockWebServer
  private lateinit var dns: Dns
  private val cacheFs = FakeFileSystem()
  private val eventListener = RecordingEventListener()
  private val bootstrapClient =
    OkHttpClient.Builder()
      .protocols(listOf(Protocol.HTTP_2, Protocol.HTTP_1_1))
      .eventListener(eventListener)
      .build()

  @BeforeEach
  fun setUp(server: MockWebServer) {
    this.server = server
    server.protocols = bootstrapClient.protocols
    dns = buildLocalhost(bootstrapClient, false)
  }

  @Test
  fun getOne() {
    server.enqueue(
      dnsResponse(
        "0000818000010003000000000567726170680866616365626f6f6b03636f6d0000010001c00c000500010" +
          "0000a6d000603617069c012c0300005000100000cde000c04737461720463313072c012c04200010001000" +
          "0003b00049df00112",
      ),
    )
    val result = dns.lookup("google.com")
    assertThat(result).isEqualTo(listOf(address("157.240.1.18")))
    val recordedRequest = server.takeRequest()
    assertThat(recordedRequest.method).isEqualTo("GET")
    assertThat(recordedRequest.path)
      .isEqualTo("/lookup?ct&dns=AAABAAABAAAAAAAABmdvb2dsZQNjb20AAAEAAQ")
  }

  @Test
  fun getIpv6() {
    server.enqueue(
      dnsResponse(
        "0000818000010003000000000567726170680866616365626f6f6b03636f6d0000010001c00c0005000" +
          "100000a6d000603617069c012c0300005000100000cde000c04737461720463313072c012c0420001000" +
          "10000003b00049df00112",
      ),
    )
    server.enqueue(
      dnsResponse(
        "0000818000010003000000000567726170680866616365626f6f6b03636f6d00001c0001c00c0005000" +
          "100000a1b000603617069c012c0300005000100000b1f000c04737461720463313072c012c042001c000" +
          "10000003b00102a032880f0290011faceb00c00000002",
      ),
    )
    dns = buildLocalhost(bootstrapClient, true)
    val result = dns.lookup("google.com")
    assertThat(result.size).isEqualTo(2)
    assertThat(result).contains(address("157.240.1.18"))
    assertThat(result).contains(address("2a03:2880:f029:11:face:b00c:0:2"))
    val request1 = server.takeRequest()
    assertThat(request1.method).isEqualTo("GET")
    val request2 = server.takeRequest()
    assertThat(request2.method).isEqualTo("GET")
    assertThat(listOf(request1.path, request2.path))
      .containsExactlyInAnyOrder(
        "/lookup?ct&dns=AAABAAABAAAAAAAABmdvb2dsZQNjb20AAAEAAQ",
        "/lookup?ct&dns=AAABAAABAAAAAAAABmdvb2dsZQNjb20AABwAAQ",
      )
  }

  @Test
  fun failure() {
    server.enqueue(
      dnsResponse(
        "0000818300010000000100000e7364666c6b686673646c6b6a64660265650000010001c01b00060001000" +
          "007070038026e7303746c64c01b0a686f73746d61737465720d6565737469696e7465726e6574c01b5adb1" +
          "2c100000e10000003840012750000000e10",
      ),
    )
    try {
      dns.lookup("google.com")
      fail<Any>()
    } catch (uhe: UnknownHostException) {
      assertThat(uhe.message).isEqualTo("google.com: NXDOMAIN")
    }
    val recordedRequest = server.takeRequest()
    assertThat(recordedRequest.method).isEqualTo("GET")
    assertThat(recordedRequest.path)
      .isEqualTo("/lookup?ct&dns=AAABAAABAAAAAAAABmdvb2dsZQNjb20AAAEAAQ")
  }

  @Test
  fun failOnExcessiveResponse() {
    val array = CharArray(128 * 1024 + 2) { '0' }
    server.enqueue(dnsResponse(String(array)))
    try {
      dns.lookup("google.com")
      fail<Any>()
    } catch (ioe: IOException) {
      assertThat(ioe.message).isEqualTo("google.com")
      val cause = ioe.cause!!
      assertThat(cause).isInstanceOf<IOException>()
      assertThat(cause).hasMessage("response size exceeds limit (65536 bytes): 65537 bytes")
    }
  }

  @Test
  fun failOnBadResponse() {
    server.enqueue(dnsResponse("00"))
    try {
      dns.lookup("google.com")
      fail<Any>()
    } catch (ioe: IOException) {
      assertThat(ioe).hasMessage("google.com")
      assertThat(ioe.cause!!).isInstanceOf<EOFException>()
    }
  }

  // TODO GET preferred order - with tests to confirm this
  // 1. successful fresh cached GET response
  // 2. unsuccessful (404, 500) fresh cached GET response
  // 3. successful network response
  // 4. successful stale cached GET response
  // 5. unsuccessful response
  @Test
  fun usesCache() {
<<<<<<< HEAD
    val cache = Cache("cache-usesCache".toPath(), (100 * 1024).toLong(), cacheFs)
=======
    val cache = Cache(cacheFs, "cache".toPath(), (100 * 1024).toLong())
>>>>>>> fed29a20
    val cachedClient = bootstrapClient.newBuilder().cache(cache).build()
    val cachedDns = buildLocalhost(cachedClient, false)

    repeat(2) {
      server.enqueue(
        dnsResponse(
          "0000818000010003000000000567726170680866616365626f6f6b03636f6d0000010001c00c000500010" +
            "0000a6d000603617069c012c0300005000100000cde000c04737461720463313072c012c04200010001000" +
            "0003b00049df00112",
        )
          .newBuilder()
          .setHeader("cache-control", "private, max-age=298")
          .build(),
      )
    }

    var result = cachedDns.lookup("google.com")
    assertThat(result).containsExactly(address("157.240.1.18"))
    var recordedRequest = server.takeRequest()
    assertThat(recordedRequest.method).isEqualTo("GET")
    assertThat(recordedRequest.path)
      .isEqualTo("/lookup?ct&dns=AAABAAABAAAAAAAABmdvb2dsZQNjb20AAAEAAQ")

    assertThat(cacheEvents()).containsExactly("CacheMiss")

    result = cachedDns.lookup("google.com")
    assertThat(server.takeRequest(1, TimeUnit.MILLISECONDS)).isNull()
    assertThat(result).isEqualTo(listOf(address("157.240.1.18")))

    assertThat(cacheEvents()).containsExactly("CacheHit")

    result = cachedDns.lookup("www.google.com")
    assertThat(result).containsExactly(address("157.240.1.18"))
    recordedRequest = server.takeRequest()
    assertThat(recordedRequest.method).isEqualTo("GET")
    assertThat(recordedRequest.path)
      .isEqualTo("/lookup?ct&dns=AAABAAABAAAAAAAAA3d3dwZnb29nbGUDY29tAAABAAE")

    assertThat(cacheEvents()).containsExactly("CacheMiss")
  }

  @Test
  fun usesCacheEvenForPost() {
<<<<<<< HEAD
    val cache = Cache("cache-usesCacheEvenForPost".toPath(), (100 * 1024).toLong(), cacheFs)
=======
    val cache = Cache(cacheFs, "cache".toPath(), (100 * 1024).toLong())
>>>>>>> fed29a20
    val cachedClient = bootstrapClient.newBuilder().cache(cache).build()
    val cachedDns = buildLocalhost(cachedClient, false, post = true)
    repeat(2) {
      server.enqueue(
        dnsResponse(
          "0000818000010003000000000567726170680866616365626f6f6b03636f6d0000010001c00c000500010" +
            "0000a6d000603617069c012c0300005000100000cde000c04737461720463313072c012c04200010001000" +
            "0003b00049df00112",
        )
          .newBuilder()
          .setHeader("cache-control", "private, max-age=298")
          .build(),
      )
    }

    var result = cachedDns.lookup("google.com")
    assertThat(result).containsExactly(address("157.240.1.18"))
    var recordedRequest = server.takeRequest()
    assertThat(recordedRequest.method).isEqualTo("POST")
    assertThat(recordedRequest.path)
      .isEqualTo("/lookup?ct")

    assertThat(cacheEvents()).containsExactly("CacheMiss")

    result = cachedDns.lookup("google.com")
    assertThat(server.takeRequest(0, TimeUnit.MILLISECONDS)).isNull()
    assertThat(result).isEqualTo(listOf(address("157.240.1.18")))

    assertThat(cacheEvents()).containsExactly("CacheHit")

    result = cachedDns.lookup("www.google.com")
    assertThat(result).containsExactly(address("157.240.1.18"))
    recordedRequest = server.takeRequest(0, TimeUnit.MILLISECONDS)!!
    assertThat(recordedRequest.method).isEqualTo("POST")
    assertThat(recordedRequest.path)
      .isEqualTo("/lookup?ct")

<<<<<<< HEAD
    cache.close()
=======
    assertThat(cacheEvents()).containsExactly("CacheMiss")
>>>>>>> fed29a20
  }

  @Test
  fun usesCacheOnlyIfFresh() {
    val cache = Cache(File("./target/DnsOverHttpsTest.cache"), 100 * 1024L)
    val cachedClient = bootstrapClient.newBuilder().cache(cache).build()
    val cachedDns = buildLocalhost(cachedClient, false)
    server.enqueue(
      dnsResponse(
        "0000818000010003000000000567726170680866616365626f6f6b03636f6d0000010001c00c000500010" +
          "0000a6d000603617069c012c0300005000100000cde000c04737461720463313072c012c04200010001000" +
          "0003b00049df00112",
      )
        .newBuilder()
        .setHeader("cache-control", "max-age=1")
        .build(),
    )
    var result = cachedDns.lookup("google.com")
    assertThat(result).containsExactly(address("157.240.1.18"))
    var recordedRequest = server.takeRequest(0, TimeUnit.SECONDS)
    assertThat(recordedRequest!!.method).isEqualTo("GET")
    assertThat(recordedRequest.path).isEqualTo(
      "/lookup?ct&dns=AAABAAABAAAAAAAABmdvb2dsZQNjb20AAAEAAQ",
    )

    assertThat(cacheEvents()).containsExactly("CacheMiss")

    Thread.sleep(2000)
    server.enqueue(
      dnsResponse(
        "0000818000010003000000000567726170680866616365626f6f6b03636f6d0000010001c00c000500010" +
          "0000a6d000603617069c012c0300005000100000cde000c04737461720463313072c012c04200010001000" +
          "0003b00049df00112",
      )
        .newBuilder()
        .setHeader("cache-control", "max-age=1")
        .build(),
    )
    result = cachedDns.lookup("google.com")
    assertThat(result).isEqualTo(listOf(address("157.240.1.18")))
    recordedRequest = server.takeRequest(0, TimeUnit.SECONDS)
    assertThat(recordedRequest!!.method).isEqualTo("GET")
    assertThat(recordedRequest.path)
      .isEqualTo("/lookup?ct&dns=AAABAAABAAAAAAAABmdvb2dsZQNjb20AAAEAAQ")

<<<<<<< HEAD
    cache.close()
=======
    assertThat(cacheEvents()).containsExactly("CacheMiss")
  }

  private fun cacheEvents(): List<String> {
    return eventListener.recordedEventTypes().filter { it.contains("Cache") }.also {
      eventListener.clearAllEvents()
    }
>>>>>>> fed29a20
  }

  private fun dnsResponse(s: String): MockResponse {
    return MockResponse.Builder()
      .body(Buffer().write(s.decodeHex()))
      .addHeader("content-type", "application/dns-message")
      .addHeader("content-length", s.length / 2)
      .build()
  }

  private fun buildLocalhost(
    bootstrapClient: OkHttpClient,
    includeIPv6: Boolean,
    post: Boolean = false,
  ): DnsOverHttps {
    val url = server.url("/lookup?ct")
    return DnsOverHttps.Builder().client(bootstrapClient)
      .includeIPv6(includeIPv6)
      .resolvePrivateAddresses(true)
      .url(url)
      .post(post)
      .build()
  }

  companion object {
    private fun address(host: String) = InetAddress.getByName(host)
  }
}<|MERGE_RESOLUTION|>--- conflicted
+++ resolved
@@ -176,11 +176,7 @@
   // 5. unsuccessful response
   @Test
   fun usesCache() {
-<<<<<<< HEAD
-    val cache = Cache("cache-usesCache".toPath(), (100 * 1024).toLong(), cacheFs)
-=======
-    val cache = Cache(cacheFs, "cache".toPath(), (100 * 1024).toLong())
->>>>>>> fed29a20
+    val cache = Cache(cacheFs, "cache-usesCache".toPath(), (100 * 1024).toLong())
     val cachedClient = bootstrapClient.newBuilder().cache(cache).build()
     val cachedDns = buildLocalhost(cachedClient, false)
 
@@ -224,11 +220,7 @@
 
   @Test
   fun usesCacheEvenForPost() {
-<<<<<<< HEAD
-    val cache = Cache("cache-usesCacheEvenForPost".toPath(), (100 * 1024).toLong(), cacheFs)
-=======
-    val cache = Cache(cacheFs, "cache".toPath(), (100 * 1024).toLong())
->>>>>>> fed29a20
+    val cache = Cache(cacheFs, "cache-usesCacheEvenForPost".toPath(), (100 * 1024).toLong())
     val cachedClient = bootstrapClient.newBuilder().cache(cache).build()
     val cachedDns = buildLocalhost(cachedClient, false, post = true)
     repeat(2) {
@@ -266,11 +258,9 @@
     assertThat(recordedRequest.path)
       .isEqualTo("/lookup?ct")
 
-<<<<<<< HEAD
+    assertThat(cacheEvents()).containsExactly("CacheMiss")
+
     cache.close()
-=======
-    assertThat(cacheEvents()).containsExactly("CacheMiss")
->>>>>>> fed29a20
   }
 
   @Test
@@ -316,17 +306,15 @@
     assertThat(recordedRequest.path)
       .isEqualTo("/lookup?ct&dns=AAABAAABAAAAAAAABmdvb2dsZQNjb20AAAEAAQ")
 
-<<<<<<< HEAD
+    assertThat(cacheEvents()).containsExactly("CacheMiss")
+
     cache.close()
-=======
-    assertThat(cacheEvents()).containsExactly("CacheMiss")
   }
 
   private fun cacheEvents(): List<String> {
     return eventListener.recordedEventTypes().filter { it.contains("Cache") }.also {
       eventListener.clearAllEvents()
     }
->>>>>>> fed29a20
   }
 
   private fun dnsResponse(s: String): MockResponse {
