/*
 * Copyright (C) 2019 Square, Inc.
 *
 * Licensed under the Apache License, Version 2.0 (the "License");
 * you may not use this file except in compliance with the License.
 * You may obtain a copy of the License at
 *
 *      http://www.apache.org/licenses/LICENSE-2.0
 *
 * Unless required by applicable law or agreed to in writing, software
 * distributed under the License is distributed on an "AS IS" BASIS,
 * WITHOUT WARRANTIES OR CONDITIONS OF ANY KIND, either express or implied.
 * See the License for the specific language governing permissions and
 * limitations under the License.
 */
package okhttp.android.test

import android.os.Build
import androidx.test.ext.junit.runners.AndroidJUnit4
import androidx.test.platform.app.InstrumentationRegistry
import com.google.android.gms.common.GooglePlayServicesNotAvailableException
import com.google.android.gms.security.ProviderInstaller
import com.squareup.moshi.Moshi
import com.squareup.moshi.kotlin.reflect.KotlinJsonAdapterFactory
import okhttp3.Cache
import okhttp3.Call
import okhttp3.CertificatePinner
import okhttp3.Connection
import okhttp3.EventListener
import okhttp3.HttpUrl.Companion.toHttpUrl
import okhttp3.OkHttpClient
import okhttp3.OkHttpClientTestRule
import okhttp3.Protocol
import okhttp3.RecordingEventListener
import okhttp3.Request
import okhttp3.TlsVersion
import okhttp3.dnsoverhttps.DnsOverHttps
import okhttp3.internal.asFactory
import okhttp3.internal.concurrent.TaskRunner
import okhttp3.internal.http2.Http2
import okhttp3.internal.platform.Android10Platform
import okhttp3.internal.platform.AndroidPlatform
import okhttp3.internal.platform.Platform
import okhttp3.logging.LoggingEventListener
import okhttp3.mockwebserver.MockResponse
import okhttp3.mockwebserver.MockWebServer
import okhttp3.testing.PlatformRule
import okhttp3.tls.internal.TlsUtil.localhost
import okio.ByteString.Companion.toByteString
import org.bouncycastle.jce.provider.BouncyCastleProvider
import org.bouncycastle.jsse.provider.BouncyCastleJsseProvider
import org.conscrypt.Conscrypt
import org.junit.Assert.assertEquals
import org.junit.Assert.assertFalse
import org.junit.Assert.assertNotNull
import org.junit.Assert.assertNull
import org.junit.Assert.assertTrue
import org.junit.Assert.fail
import org.junit.Assume.assumeNoException
import org.junit.Assume.assumeTrue
import org.junit.Ignore
import org.junit.Rule
import org.junit.Test
import org.junit.runner.RunWith
import java.io.IOException
import java.net.InetAddress
import java.net.UnknownHostException
import java.security.KeyStore
import java.security.SecureRandom
import java.security.Security
import java.security.cert.CertificateException
import java.security.cert.X509Certificate
import java.util.concurrent.atomic.AtomicInteger
import java.util.logging.Handler
import java.util.logging.Level
import java.util.logging.LogRecord
import java.util.logging.Logger
import javax.net.ssl.HostnameVerifier
import javax.net.ssl.SSLPeerUnverifiedException
import javax.net.ssl.SSLSocket
import javax.net.ssl.TrustManagerFactory
import javax.net.ssl.X509TrustManager

/**
 * Run with "./gradlew :android-test:connectedCheck" and make sure ANDROID_SDK_ROOT is set.
 */
@RunWith(AndroidJUnit4::class)
class OkHttpTest {
  @Suppress("RedundantVisibilityModifier")
  @JvmField
  @Rule public val platform = PlatformRule()

  @Suppress("RedundantVisibilityModifier")
  @JvmField
  @Rule public val clientTestRule = OkHttpClientTestRule().apply {
    logger = Logger.getLogger(OkHttpTest::class.java.name)
  }

  private var client = clientTestRule.newClient()

  private val moshi = Moshi.Builder()
      .add(KotlinJsonAdapterFactory())
      .build()

  @JvmField
  @Rule
  val server = MockWebServer()
  private val handshakeCertificates = localhost()

  @Test
  fun testPlatform() {
    if (Build.VERSION.SDK_INT >= 29) {
      assertTrue(Platform.get() is Android10Platform)
    } else {
      assertTrue(Platform.get() is AndroidPlatform)
    }
  }

  @Test
  fun testRequest() {
    assumeNetwork()

    val request = Request.Builder().url("https://api.twitter.com/robots.txt").build()

    val response = client.newCall(request).execute()

    response.use {
      assertEquals(200, response.code)
    }
  }

  @Test
  fun testRequestWithSniRequirement() {
    assumeNetwork()

    val request = Request.Builder().url("https://docs.fabric.io/android/changelog.html").build()

    val response = client.newCall(request).execute()

    response.use {
      assertEquals(200, response.code)
    }
  }

  @Test
  fun testConscryptRequest() {
    assumeNetwork()

    try {
      Security.insertProviderAt(Conscrypt.newProviderBuilder().build(), 1)

      val request = Request.Builder().url("https://facebook.com/robots.txt").build()

      var socketClass: String? = null

      // Need fresh client to reset sslSocketFactoryOrNull
      client = OkHttpClient.Builder().eventListenerFactory(clientTestRule.wrap(object : EventListener() {
        override fun connectionAcquired(call: Call, connection: Connection) {
          socketClass = connection.socket().javaClass.name
        }
      })).build()

      val response = client.newCall(request).execute()

      response.use {
        assertEquals(Protocol.HTTP_2, response.protocol)
        assertEquals(200, response.code)
        // see https://github.com/google/conscrypt/blob/b9463b2f74df42d85c73715a5f19e005dfb7b802/android/src/main/java/org/conscrypt/Platform.java#L613
        when {
            Build.VERSION.SDK_INT >= 24 -> {
              assertEquals("org.conscrypt.Java8FileDescriptorSocket", socketClass)
            }
            Build.VERSION.SDK_INT < 22 -> {
              assertEquals("org.conscrypt.KitKatPlatformOpenSSLSocketImplAdapter", socketClass)
            }
            else -> {
              assertEquals("org.conscrypt.ConscryptFileDescriptorSocket", socketClass)
            }
        }
        assertEquals(TlsVersion.TLS_1_3, response.handshake?.tlsVersion)
      }
    } finally {
      Security.removeProvider("Conscrypt")
      client.close()
    }
  }

  @Test
  fun testRequestUsesPlayProvider() {
    assumeNetwork()

    try {
      try {
        ProviderInstaller.installIfNeeded(InstrumentationRegistry.getInstrumentation().targetContext)
      } catch (gpsnae: GooglePlayServicesNotAvailableException) {
        assumeNoException("Google Play Services not available", gpsnae)
      }

      val request = Request.Builder().url("https://facebook.com/robots.txt").build()

      var socketClass: String? = null

      // Need fresh client to reset sslSocketFactoryOrNull
      client = OkHttpClient.Builder().eventListenerFactory(clientTestRule.wrap(object : EventListener() {
        override fun connectionAcquired(call: Call, connection: Connection) {
          socketClass = connection.socket().javaClass.name
        }
      })).build()

      val response = client.newCall(request).execute()

      response.use {
        assertEquals(Protocol.HTTP_2, response.protocol)
        assertEquals(200, response.code)
        assertEquals("com.google.android.gms.org.conscrypt.Java8FileDescriptorSocket", socketClass)
        assertEquals(TlsVersion.TLS_1_2, response.handshake?.tlsVersion)
      }
    } finally {
      Security.removeProvider("GmsCore_OpenSSL")
      client.close()
    }
  }

  @Test
  fun testRequestUsesAndroidConscrypt() {
    assumeNetwork()

    val request = Request.Builder().url("https://facebook.com/robots.txt").build()

    var socketClass: String? = null

    client = client.newBuilder()
        .eventListenerFactory(clientTestRule.wrap(object : EventListener() {
          override fun connectionAcquired(call: Call, connection: Connection) {
            socketClass = connection.socket().javaClass.name
          }
        }))
        .build()

    val response = client.newCall(request).execute()

    response.use {
      assertEquals(Protocol.HTTP_2, response.protocol)
      if (Build.VERSION.SDK_INT >= 29) {
        assertEquals(TlsVersion.TLS_1_3, response.handshake?.tlsVersion)
      } else {
        assertEquals(TlsVersion.TLS_1_2, response.handshake?.tlsVersion)
      }
      assertEquals(200, response.code)
      assertTrue(socketClass?.startsWith("com.android.org.conscrypt.") == true)
    }
  }

  @Test
  fun testHttpRequestNotBlockedOnLegacyAndroid() {
    assumeTrue(Build.VERSION.SDK_INT < 23)

    val request = Request.Builder().url("http://squareup.com/robots.txt").build()

    val response = client.newCall(request).execute()

    response.use {
      assertEquals(200, response.code)
    }
  }

  @Test
  fun testHttpRequestBlocked() {
    assumeTrue(Build.VERSION.SDK_INT >= 23)

    val request = Request.Builder().url("http://squareup.com/robots.txt").build()

    try {
      client.newCall(request).execute()
      fail("expected cleartext blocking")
    } catch (_: java.net.UnknownServiceException) {
    }
  }

  data class HowsMySslResults(
    val unknown_cipher_suite_supported: Boolean,
    val beast_vuln: Boolean,
    val session_ticket_supported: Boolean,
    val tls_compression_supported: Boolean,
    val ephemeral_keys_supported: Boolean,
    val rating: String,
    val tls_version: String,
    val able_to_detect_n_minus_one_splitting: Boolean,
    val insecure_cipher_suites: Map<String, List<String>>,
    val given_cipher_suites: List<String>?
  )

  @Test
  @Ignore
  fun testSSLFeatures() {
    assumeNetwork()

    val request = Request.Builder().url("https://www.howsmyssl.com/a/check").build()

    val response = client.newCall(request).execute()

    val results = response.use {
      moshi.adapter(HowsMySslResults::class.java).fromJson(response.body!!.string())!!
    }

    Platform.get().log("results $results", Platform.WARN)

    assertTrue(results.session_ticket_supported)
    assertEquals("Probably Okay", results.rating)
    // TODO map to expected versions automatically, test ignored for now.  Run manually.
    assertEquals("TLS 1.3", results.tls_version)
    assertEquals(0, results.insecure_cipher_suites.size)

    assertEquals(TlsVersion.TLS_1_3, response.handshake?.tlsVersion)
    assertEquals(Protocol.HTTP_2, response.protocol)
  }

  @Test
  fun testMockWebserverRequest() {
    enableTls()

    server.enqueue(MockResponse().setBody("abc"))

    val request = Request.Builder().url(server.url("/")).build()

    val response = client.newCall(request).execute()

    response.use {
      assertEquals(200, response.code)
      assertEquals(Protocol.HTTP_2, response.protocol)
      val tlsVersion = response.handshake?.tlsVersion
      assertTrue(tlsVersion == TlsVersion.TLS_1_2 || tlsVersion == TlsVersion.TLS_1_3)
      assertEquals("CN=localhost",
          (response.handshake!!.peerCertificates.first() as X509Certificate).subjectDN.name)
    }
  }

  @Test
  fun testCertificatePinningFailure() {
    enableTls()

    val certificatePinner = CertificatePinner.Builder()
        .add(server.hostName, "sha256/AAAAAAAAAAAAAAAAAAAAAAAAAAAAAAAAAAAAAAAAAAA=")
        .build()
    client = client.newBuilder().certificatePinner(certificatePinner).build()

    server.enqueue(MockResponse().setBody("abc"))

    val request = Request.Builder().url(server.url("/")).build()

    try {
      client.newCall(request).execute()
      fail()
    } catch (_: SSLPeerUnverifiedException) {
    }
  }

  @Test
  fun testCertificatePinningSuccess() {
    enableTls()

    val certificatePinner = CertificatePinner.Builder()
        .add(server.hostName,
            CertificatePinner.pin(handshakeCertificates.trustManager.acceptedIssuers[0]))
        .build()
    client = client.newBuilder().certificatePinner(certificatePinner).build()

    server.enqueue(MockResponse().setBody("abc"))

    val request = Request.Builder().url(server.url("/")).build()

    val response = client.newCall(request).execute()

    response.use {
      assertEquals(200, response.code)
    }
  }

  @Test
  fun testEventListener() {
    val eventListener = RecordingEventListener()

    enableTls()

    client = client.newBuilder().eventListenerFactory(clientTestRule.wrap(eventListener)).build()

    server.enqueue(MockResponse().setBody("abc1"))
    server.enqueue(MockResponse().setBody("abc2"))

    val request = Request.Builder().url(server.url("/")).build()

    client.newCall(request).execute().use { response ->
      assertEquals(200, response.code)
    }

    assertEquals(listOf("CallStart", "ProxySelectStart", "ProxySelectEnd", "DnsStart", "DnsEnd",
        "ConnectStart", "SecureConnectStart", "SecureConnectEnd", "ConnectEnd",
        "ConnectionAcquired", "RequestHeadersStart", "RequestHeadersEnd", "ResponseHeadersStart",
        "ResponseHeadersEnd", "ResponseBodyStart", "ResponseBodyEnd", "ConnectionReleased",
        "CallEnd"), eventListener.recordedEventTypes())

    eventListener.clearAllEvents()

    client.newCall(request).execute().use { response ->
      assertEquals(200, response.code)
    }

    assertEquals(listOf("CallStart",
        "ConnectionAcquired", "RequestHeadersStart", "RequestHeadersEnd", "ResponseHeadersStart",
        "ResponseHeadersEnd", "ResponseBodyStart", "ResponseBodyEnd", "ConnectionReleased",
        "CallEnd"), eventListener.recordedEventTypes())
  }

  @Test
  fun testSessionReuse() {
    val sessionIds = mutableListOf<String>()

    enableTls()

    client = client.newBuilder().eventListenerFactory(clientTestRule.wrap(object : EventListener() {
      override fun connectionAcquired(call: Call, connection: Connection) {
        val sslSocket = connection.socket() as SSLSocket

        sessionIds.add(sslSocket.session.id.toByteString().hex())
      }
    })).build()

    server.enqueue(MockResponse().setBody("abc1"))
    server.enqueue(MockResponse().setBody("abc2"))

    val request = Request.Builder().url(server.url("/")).build()

    client.newCall(request).execute().use { response ->
      assertEquals(200, response.code)
    }

    client.connectionPool.evictAll()
    assertEquals(0, client.connectionPool.connectionCount())

    client.newCall(request).execute().use { response ->
      assertEquals(200, response.code)
    }

    assertEquals(2, sessionIds.size)
    assertEquals(sessionIds[0], sessionIds[1])
  }

  @Test
  fun testDnsOverHttps() {
    assumeNetwork()

    client = client.newBuilder()
        .eventListenerFactory(clientTestRule.wrap(LoggingEventListener.Factory()))
        .build()

    val dohDns = buildCloudflareIp(client)
    val dohEnabledClient =
        client.newBuilder().eventListenerFactory(EventListener.NONE.asFactory()).dns(dohDns).build()

    dohEnabledClient.get("https://www.twitter.com/robots.txt")
    dohEnabledClient.get("https://www.facebook.com/robots.txt")
  }

  @Test
  fun testCustomTrustManager() {
    assumeNetwork()

    val trustManager = object : X509TrustManager {
      override fun checkClientTrusted(chain: Array<out X509Certificate>?, authType: String?) {}

      override fun checkServerTrusted(chain: Array<out X509Certificate>?, authType: String?) {}

      override fun getAcceptedIssuers(): Array<X509Certificate> = arrayOf()
    }

    val sslContext = Platform.get().newSSLContext().apply {
      init(null, arrayOf(trustManager), null)
    }
    val sslSocketFactory = sslContext.socketFactory

    val hostnameVerifier = HostnameVerifier { _, _ -> true }

    client = client.newBuilder()
        .sslSocketFactory(sslSocketFactory, trustManager)
        .hostnameVerifier(hostnameVerifier)
        .build()

    client.get("https://www.facebook.com/robots.txt")
  }

  @Test
  fun testCustomTrustManagerWithAndroidCheck() {
    assumeNetwork()

    var withHostCalled = false
    var withoutHostCalled = false
    val trustManager = object : X509TrustManager {
      override fun checkClientTrusted(chain: Array<out X509Certificate>?, authType: String?) {}

      override fun checkServerTrusted(chain: Array<out X509Certificate>?, authType: String?) {
        withoutHostCalled = true
      }

      @Suppress("unused", "UNUSED_PARAMETER")
      // called by Android via reflection in X509TrustManagerExtensions
      fun checkServerTrusted(chain: Array<out X509Certificate>, authType: String, hostname: String): List<X509Certificate> {
        withHostCalled = true
        return chain.toList()
      }

      override fun getAcceptedIssuers(): Array<X509Certificate> = arrayOf()
    }

    val sslContext = Platform.get().newSSLContext().apply {
      init(null, arrayOf(trustManager), null)
    }
    val sslSocketFactory = sslContext.socketFactory

    val hostnameVerifier = HostnameVerifier { _, _ -> true }

    client = client.newBuilder()
        .sslSocketFactory(sslSocketFactory, trustManager)
        .hostnameVerifier(hostnameVerifier)
        .build()

    client.get("https://www.facebook.com/robots.txt")

    if (Build.VERSION.SDK_INT < 24) {
      assertFalse(withHostCalled)
      assertTrue(withoutHostCalled)
    } else {
      assertTrue(withHostCalled)
      assertFalse(withoutHostCalled)
    }
  }

  @Test
  fun testUnderscoreRequest() {
    assumeNetwork()

    val request =
        Request.Builder().url("https://example_underscore_123.s3.amazonaws.com/").build()

    try {
      client.newCall(request).execute().close()
      // Hopefully this passes
    } catch (ioe: IOException) {
      // https://github.com/square/okhttp/issues/5840
      when (ioe.cause) {
        is IllegalArgumentException -> {
          assertEquals("Android internal error", ioe.message)
        }
        is CertificateException -> {
          assertTrue(ioe.cause?.cause is IllegalArgumentException)
          assertEquals(true, ioe.cause?.cause?.message?.startsWith("Invalid input to toASCII"))
        }
        else -> throw ioe
      }
    }
  }

  @Test
  @Ignore("breaks conscrypt test")
  fun testBouncyCastleRequest() {
    assumeNetwork()

    try {
      Security.insertProviderAt(BouncyCastleProvider(), 1)
      Security.insertProviderAt(BouncyCastleJsseProvider(), 2)

      var socketClass: String? = null

      val trustManager = TrustManagerFactory.getInstance(TrustManagerFactory.getDefaultAlgorithm()).apply {
        init(null as KeyStore?)
      }.trustManagers.first() as X509TrustManager

      val sslContext = Platform.get().newSSLContext().apply {
        // TODO remove most of this code after https://github.com/bcgit/bc-java/issues/686
        init(null, arrayOf(trustManager), SecureRandom())
      }

      client = client.newBuilder()
          .sslSocketFactory(sslContext.socketFactory, trustManager)
          .eventListenerFactory(clientTestRule.wrap(object : EventListener() {
            override fun connectionAcquired(call: Call, connection: Connection) {
              socketClass = connection.socket().javaClass.name
            }
          }))
          .build()

      val request = Request.Builder().url("https://facebook.com/robots.txt").build()

      val response = client.newCall(request).execute()

      response.use {
        assertEquals(Protocol.HTTP_2, response.protocol)
        assertEquals(200, response.code)
        assertEquals("org.bouncycastle.jsse.provider.ProvSSLSocketWrap", socketClass)
        assertEquals(TlsVersion.TLS_1_2, response.handshake?.tlsVersion)
      }
    } finally {
      Security.removeProvider("BCJSSE")
      Security.removeProvider("BC")
    }
  }

  @Test
<<<<<<< HEAD
  fun testLoggingLevels() {
    enableTls()

    val testHandler = object: Handler() {
      val calls = mutableMapOf<String, AtomicInteger>()

      override fun publish(record: LogRecord) {
        calls.getOrPut(record.loggerName) { AtomicInteger(0) }.incrementAndGet()
      }

      override fun flush() {
      }

      override fun close() {
      }
    }.apply {
      level = Level.FINEST
    }

    Logger.getLogger("").addHandler(testHandler)
    Logger.getLogger("okhttp3").addHandler(testHandler)
    Logger.getLogger(Http2::class.java.name).addHandler(testHandler)
    Logger.getLogger(TaskRunner::class.java.name).addHandler(testHandler)
    Logger.getLogger(OkHttpClient::class.java.name).addHandler(testHandler)

    server.enqueue(MockResponse().setBody("abc"))

    val request = Request.Builder().url(server.url("/")).build()

    val response = client.newCall(request).execute()

    response.use {
      assertEquals(200, response.code)
      assertEquals(Protocol.HTTP_2, response.protocol)
    }

    // Only logs to the test logger above
    // Will fail if "adb shell setprop log.tag.okhttp.Http2 DEBUG" is called
    assertEquals(setOf(OkHttpTest::class.java.name), testHandler.calls.keys)
=======
  fun testCachedRequest() {
    enableTls()

    server.enqueue(MockResponse().setBody("abc").addHeader("cache-control: public, max-age=3"))
    server.enqueue(MockResponse().setBody("abc"))

    val ctxt = InstrumentationRegistry.getInstrumentation().targetContext.applicationContext

    val cacheSize = 1L * 1024 * 1024 // 1MB
    val cache = Cache(ctxt.cacheDir.resolve("testCache"), cacheSize)

    try {
      client = client.newBuilder()
          .cache(cache)
          .build()

      val request = Request.Builder()
          .url(server.url("/"))
          .build()

      client.newCall(request)
          .execute()
          .use {
            assertEquals(200, it.code)
            assertNull(it.cacheResponse)
            assertNotNull(it.networkResponse)

            assertEquals(3, it.cacheControl.maxAgeSeconds)
            assertTrue(it.cacheControl.isPublic)
          }

      client.newCall(request)
          .execute()
          .use {
            assertEquals(200, it.code)
            assertNotNull(it.cacheResponse)
            assertNull(it.networkResponse)
          }

      assertEquals(1, cache.hitCount())
      assertEquals(1, cache.networkCount())
      assertEquals(2, cache.requestCount())
    } finally {
      cache.delete()
    }
>>>>>>> 93ac4fa3
  }

  private fun OkHttpClient.get(url: String) {
    val request = Request.Builder().url(url).build()
    val response = this.newCall(request).execute()

    response.use {
      assertEquals(200, response.code)
    }
  }

  fun buildCloudflareIp(bootstrapClient: OkHttpClient): DnsOverHttps {
    return DnsOverHttps.Builder().client(bootstrapClient)
        .url("https://1.1.1.1/dns-query".toHttpUrl())
        .build()
  }

  private fun enableTls() {
    client = client.newBuilder()
        .sslSocketFactory(
            handshakeCertificates.sslSocketFactory(), handshakeCertificates.trustManager)
        .build()
    server.useHttps(handshakeCertificates.sslSocketFactory(), false)
  }

  private fun assumeNetwork() {
    try {
      InetAddress.getByName("www.google.com")
    } catch (uhe: UnknownHostException) {
      assumeNoException(uhe)
    }
  }

  fun OkHttpClient.close() {
    dispatcher.executorService.shutdown()
    connectionPool.evictAll()
  }
}<|MERGE_RESOLUTION|>--- conflicted
+++ resolved
@@ -605,15 +605,15 @@
   }
 
   @Test
-<<<<<<< HEAD
   fun testLoggingLevels() {
     enableTls()
 
-    val testHandler = object: Handler() {
+    val testHandler = object : Handler() {
       val calls = mutableMapOf<String, AtomicInteger>()
 
       override fun publish(record: LogRecord) {
-        calls.getOrPut(record.loggerName) { AtomicInteger(0) }.incrementAndGet()
+        calls.getOrPut(record.loggerName) { AtomicInteger(0) }
+            .incrementAndGet()
       }
 
       override fun flush() {
@@ -625,17 +625,25 @@
       level = Level.FINEST
     }
 
-    Logger.getLogger("").addHandler(testHandler)
-    Logger.getLogger("okhttp3").addHandler(testHandler)
-    Logger.getLogger(Http2::class.java.name).addHandler(testHandler)
-    Logger.getLogger(TaskRunner::class.java.name).addHandler(testHandler)
-    Logger.getLogger(OkHttpClient::class.java.name).addHandler(testHandler)
+    Logger.getLogger("")
+        .addHandler(testHandler)
+    Logger.getLogger("okhttp3")
+        .addHandler(testHandler)
+    Logger.getLogger(Http2::class.java.name)
+        .addHandler(testHandler)
+    Logger.getLogger(TaskRunner::class.java.name)
+        .addHandler(testHandler)
+    Logger.getLogger(OkHttpClient::class.java.name)
+        .addHandler(testHandler)
 
     server.enqueue(MockResponse().setBody("abc"))
 
-    val request = Request.Builder().url(server.url("/")).build()
-
-    val response = client.newCall(request).execute()
+    val request = Request.Builder()
+        .url(server.url("/"))
+        .build()
+
+    val response = client.newCall(request)
+        .execute()
 
     response.use {
       assertEquals(200, response.code)
@@ -645,7 +653,8 @@
     // Only logs to the test logger above
     // Will fail if "adb shell setprop log.tag.okhttp.Http2 DEBUG" is called
     assertEquals(setOf(OkHttpTest::class.java.name), testHandler.calls.keys)
-=======
+  }
+
   fun testCachedRequest() {
     enableTls()
 
@@ -691,7 +700,6 @@
     } finally {
       cache.delete()
     }
->>>>>>> 93ac4fa3
   }
 
   private fun OkHttpClient.get(url: String) {
