/*
 * Copyright (C) 2013 Square, Inc.
 *
 * Licensed under the Apache License, Version 2.0 (the "License");
 * you may not use this file except in compliance with the License.
 * You may obtain a copy of the License at
 *
 *      http://www.apache.org/licenses/LICENSE-2.0
 *
 * Unless required by applicable law or agreed to in writing, software
 * distributed under the License is distributed on an "AS IS" BASIS,
 * WITHOUT WARRANTIES OR CONDITIONS OF ANY KIND, either express or implied.
 * See the License for the specific language governing permissions and
 * limitations under the License.
 */
package okhttp3.internal.framed;

import java.io.IOException;
import java.io.InputStream;
import java.net.Authenticator;
import java.net.HttpURLConnection;
import java.net.SocketTimeoutException;
import java.util.Arrays;
import java.util.concurrent.CountDownLatch;
import java.util.concurrent.ExecutorService;
import java.util.concurrent.Executors;
import javax.net.ssl.HostnameVerifier;
import okhttp3.Cache;
import okhttp3.Call;
import okhttp3.Cookie;
import okhttp3.Credentials;
import okhttp3.MediaType;
import okhttp3.OkHttpClient;
import okhttp3.Protocol;
import okhttp3.RecordingCookieJar;
import okhttp3.RecordingHostnameVerifier;
import okhttp3.Request;
import okhttp3.RequestBody;
import okhttp3.Response;
import okhttp3.internal.DoubleInetAddressDns;
import okhttp3.internal.RecordingOkAuthenticator;
import okhttp3.internal.SingleInetAddressDns;
import okhttp3.internal.SslContextBuilder;
import okhttp3.internal.Util;
import okhttp3.internal.tls.SslClient;
import okhttp3.mockwebserver.MockResponse;
import okhttp3.mockwebserver.MockWebServer;
import okhttp3.mockwebserver.RecordedRequest;
import okhttp3.mockwebserver.SocketPolicy;
import okio.Buffer;
import okio.BufferedSink;
import okio.GzipSink;
import okio.Okio;
import org.junit.After;
import org.junit.Before;
import org.junit.Ignore;
import org.junit.Rule;
import org.junit.Test;
import org.junit.rules.TemporaryFolder;

import static java.util.concurrent.TimeUnit.MILLISECONDS;
import static java.util.concurrent.TimeUnit.SECONDS;
import static org.junit.Assert.assertArrayEquals;
import static org.junit.Assert.assertEquals;
import static org.junit.Assert.assertNull;
import static org.junit.Assert.fail;

/** Test how SPDY interacts with HTTP features. */
public abstract class HttpOverSpdyTest {
  @Rule public final TemporaryFolder tempDir = new TemporaryFolder();
  @Rule public final MockWebServer server = new MockWebServer();

  /** Protocol to test, for example {@link Protocol#SPDY_3} */
  private final Protocol protocol;
  protected String hostHeader = ":host";

  protected SslClient sslClient = SslContextBuilder.localhost();
  protected HostnameVerifier hostnameVerifier = new RecordingHostnameVerifier();
  protected OkHttpClient client;
  protected Cache cache;

  protected HttpOverSpdyTest(Protocol protocol) {
    this.protocol = protocol;
  }

  @Before public void setUp() throws Exception {
    server.useHttps(sslClient.socketFactory, false);
    cache = new Cache(tempDir.getRoot(), Integer.MAX_VALUE);
    client = new OkHttpClient.Builder()
        .protocols(Arrays.asList(protocol, Protocol.HTTP_1_1))
<<<<<<< HEAD
        .sslSocketFactory(sslClient.socketFactory, sslClient.trustManager)
=======
        .dns(new SingleInetAddressDns())
        .sslSocketFactory(sslContext.getSocketFactory())
>>>>>>> 16aed96a
        .hostnameVerifier(hostnameVerifier)
        .build();
  }

  @After public void tearDown() throws Exception {
    Authenticator.setDefault(null);
  }

  @Test public void get() throws Exception {
    server.enqueue(new MockResponse()
        .setBody("ABCDE")
        .setStatus("HTTP/1.1 200 Sweet"));

    Call call = client.newCall(new Request.Builder()
        .url(server.url("/foo"))
        .build());
    Response response = call.execute();

    assertEquals("ABCDE", response.body().string());
    assertEquals(200, response.code());
    assertEquals("Sweet", response.message());

    RecordedRequest request = server.takeRequest();
    assertEquals("GET /foo HTTP/1.1", request.getRequestLine());
    assertEquals("https", request.getHeader(":scheme"));
    assertEquals(server.getHostName() + ":" + server.getPort(), request.getHeader(hostHeader));
  }

  @Test public void emptyResponse() throws IOException {
    server.enqueue(new MockResponse());

    Call call = client.newCall(new Request.Builder()
        .url(server.url("/foo"))
        .build());
    Response response = call.execute();

    assertEquals(-1, response.body().byteStream().read());
    response.body().close();
  }

  byte[] postBytes = "FGHIJ".getBytes(Util.UTF_8);

  @Test public void noDefaultContentLengthOnStreamingPost() throws Exception {
    server.enqueue(new MockResponse().setBody("ABCDE"));

    Call call = client.newCall(new Request.Builder()
        .url(server.url("/foo"))
        .post(new RequestBody() {
          @Override public MediaType contentType() {
            return MediaType.parse("text/plain; charset=utf-8");
          }

          @Override public void writeTo(BufferedSink sink) throws IOException {
            sink.write(postBytes);
          }
        })
        .build());

    Response response = call.execute();
    assertEquals("ABCDE", response.body().string());

    RecordedRequest request = server.takeRequest();
    assertEquals("POST /foo HTTP/1.1", request.getRequestLine());
    assertArrayEquals(postBytes, request.getBody().readByteArray());
    assertNull(request.getHeader("Content-Length"));
  }

  @Test public void userSuppliedContentLengthHeader() throws Exception {
    server.enqueue(new MockResponse().setBody("ABCDE"));

    Call call = client.newCall(new Request.Builder()
        .url(server.url("/foo"))
        .post(new RequestBody() {
          @Override public MediaType contentType() {
            return MediaType.parse("text/plain; charset=utf-8");
          }

          @Override public long contentLength() throws IOException {
            return postBytes.length;
          }

          @Override public void writeTo(BufferedSink sink) throws IOException {
            sink.write(postBytes);
          }
        })
        .build());

    Response response = call.execute();
    assertEquals("ABCDE", response.body().string());

    RecordedRequest request = server.takeRequest();
    assertEquals("POST /foo HTTP/1.1", request.getRequestLine());
    assertArrayEquals(postBytes, request.getBody().readByteArray());
    assertEquals(postBytes.length, Integer.parseInt(request.getHeader("Content-Length")));
  }

  @Test public void closeAfterFlush() throws Exception {
    server.enqueue(new MockResponse().setBody("ABCDE"));

    Call call = client.newCall(new Request.Builder()
        .url(server.url("/foo"))
        .post(new RequestBody() {
          @Override public MediaType contentType() {
            return MediaType.parse("text/plain; charset=utf-8");
          }

          @Override public long contentLength() throws IOException {
            return postBytes.length;
          }

          @Override public void writeTo(BufferedSink sink) throws IOException {
            sink.write(postBytes);  // push bytes into SpdyDataOutputStream.buffer
            sink.flush(); // FramedConnection.writeData subject to write window
            sink.close(); // FramedConnection.writeData empty frame
          }
        })
        .build());

    Response response = call.execute();
    assertEquals("ABCDE", response.body().string());

    RecordedRequest request = server.takeRequest();
    assertEquals("POST /foo HTTP/1.1", request.getRequestLine());
    assertArrayEquals(postBytes, request.getBody().readByteArray());
    assertEquals(postBytes.length, Integer.parseInt(request.getHeader("Content-Length")));
  }

  @Test public void spdyConnectionReuse() throws Exception {
    server.enqueue(new MockResponse().setBody("ABCDEF"));
    server.enqueue(new MockResponse().setBody("GHIJKL"));

    Call call1 = client.newCall(new Request.Builder()
        .url(server.url("/r1"))
        .build());
    Call call2 = client.newCall(new Request.Builder()
        .url(server.url("/r1"))
        .build());
    Response response1 = call1.execute();
    Response response2 = call2.execute();

    assertEquals("ABC", response1.body().source().readUtf8(3));
    assertEquals("GHI", response2.body().source().readUtf8(3));
    assertEquals("DEF", response1.body().source().readUtf8(3));
    assertEquals("JKL", response2.body().source().readUtf8(3));
    assertEquals(0, server.takeRequest().getSequenceNumber());
    assertEquals(1, server.takeRequest().getSequenceNumber());
  }

  @Test @Ignore public void synchronousSpdyRequest() throws Exception {
    server.enqueue(new MockResponse().setBody("A"));
    server.enqueue(new MockResponse().setBody("A"));

    ExecutorService executor = Executors.newCachedThreadPool();
    CountDownLatch countDownLatch = new CountDownLatch(2);
    executor.execute(new SpdyRequest("/r1", countDownLatch));
    executor.execute(new SpdyRequest("/r2", countDownLatch));
    countDownLatch.await();
    assertEquals(0, server.takeRequest().getSequenceNumber());
    assertEquals(1, server.takeRequest().getSequenceNumber());
  }

  @Test public void gzippedResponseBody() throws Exception {
    server.enqueue(new MockResponse()
        .addHeader("Content-Encoding: gzip")
        .setBody(gzip("ABCABCABC")));

    Call call = client.newCall(new Request.Builder()
        .url(server.url("/r1"))
        .build());

    Response response = call.execute();
    assertEquals("ABCABCABC", response.body().string());
  }

  @Test public void authenticate() throws Exception {
    server.enqueue(new MockResponse()
        .setResponseCode(HttpURLConnection.HTTP_UNAUTHORIZED)
        .addHeader("www-authenticate: Basic realm=\"protected area\"")
        .setBody("Please authenticate."));
    server.enqueue(new MockResponse()
        .setBody("Successful auth!"));

    String credential = Credentials.basic("username", "password");
    client = client.newBuilder()
        .authenticator(new RecordingOkAuthenticator(credential))
        .build();

    Call call = client.newCall(new Request.Builder()
        .url(server.url("/"))
        .build());
    Response response = call.execute();
    assertEquals("Successful auth!", response.body().string());

    RecordedRequest denied = server.takeRequest();
    assertNull(denied.getHeader("Authorization"));
    RecordedRequest accepted = server.takeRequest();
    assertEquals("GET / HTTP/1.1", accepted.getRequestLine());
    assertEquals(credential, accepted.getHeader("Authorization"));
  }

  @Test public void redirect() throws Exception {
    server.enqueue(new MockResponse().setResponseCode(HttpURLConnection.HTTP_MOVED_TEMP)
        .addHeader("Location: /foo")
        .setBody("This page has moved!"));
    server.enqueue(new MockResponse().setBody("This is the new location!"));

    Call call = client.newCall(new Request.Builder()
        .url(server.url("/"))
        .build());

    Response response = call.execute();
    assertEquals("This is the new location!", response.body().string());

    RecordedRequest request1 = server.takeRequest();
    assertEquals("/", request1.getPath());
    RecordedRequest request2 = server.takeRequest();
    assertEquals("/foo", request2.getPath());
  }

  @Test public void readAfterLastByte() throws Exception {
    server.enqueue(new MockResponse().setBody("ABC"));

    Call call = client.newCall(new Request.Builder()
        .url(server.url("/"))
        .build());
    Response response = call.execute();

    InputStream in = response.body().byteStream();
    assertEquals('A', in.read());
    assertEquals('B', in.read());
    assertEquals('C', in.read());
    assertEquals(-1, in.read());
    assertEquals(-1, in.read());
  }

  @Ignore // See https://github.com/square/okhttp/issues/578
  @Test(timeout = 3000) public void readResponseHeaderTimeout() throws Exception {
    server.enqueue(new MockResponse().setSocketPolicy(SocketPolicy.NO_RESPONSE));
    server.enqueue(new MockResponse().setBody("A"));

    client = client.newBuilder()
        .readTimeout(1000, MILLISECONDS)
        .build();

    Call call = client.newCall(new Request.Builder()
        .url(server.url("/"))
        .build());
    Response response = call.execute();
    assertEquals("A", response.body().string());
  }

  /**
   * Test to ensure we don't  throw a read timeout on responses that are progressing.  For this
   * case, we take a 4KiB body and throttle it to 1KiB/second.  We set the read timeout to two
   * seconds.  If our implementation is acting correctly, it will not throw, as it is progressing.
   */
  @Test public void readTimeoutMoreGranularThanBodySize() throws Exception {
    char[] body = new char[4096]; // 4KiB to read.
    Arrays.fill(body, 'y');
    server.enqueue(new MockResponse().setBody(new String(body))
        .throttleBody(1024, 1, SECONDS)); // Slow connection 1KiB/second.

    client = client.newBuilder()
        .readTimeout(2, SECONDS)
        .build();

    Call call = client.newCall(new Request.Builder()
        .url(server.url("/"))
        .build());

    Response response = call.execute();
    assertEquals(new String(body), response.body().string());
  }

  /**
   * Test to ensure we throw a read timeout on responses that are progressing too slowly.  For this
   * case, we take a 2KiB body and throttle it to 1KiB/second.  We set the read timeout to half a
   * second.  If our implementation is acting correctly, it will throw, as a byte doesn't arrive in
   * time.
   */
  @Test public void readTimeoutOnSlowConnection() throws Exception {
    char[] body = new char[2048]; // 2KiB to read.
    Arrays.fill(body, 'y');
    server.enqueue(new MockResponse()
        .setBody(new String(body))
        .throttleBody(1024, 1, SECONDS)); // Slow connection 1KiB/second.

    client = client.newBuilder()
        .readTimeout(500, MILLISECONDS) // Half a second to read something.
        .build();

    Call call = client.newCall(new Request.Builder()
        .url(server.url("/"))
        .build());
    Response response = call.execute();

    try {
      response.body().string();
      fail("Should have timed out!");
    } catch (SocketTimeoutException expected) {
      assertEquals("timeout", expected.getMessage());
    }
  }

  @Test public void spdyConnectionTimeout() throws Exception {
    server.enqueue(new MockResponse()
        .setBody("A")
        .setBodyDelay(1, SECONDS));

    OkHttpClient client1 = client.newBuilder()
        .readTimeout(2000, MILLISECONDS)
        .build();
    Call call1 = client1
        .newCall(new Request.Builder()
        .url(server.url("/"))
        .build());

    OkHttpClient client2 = client.newBuilder()
        .readTimeout(200, MILLISECONDS)
        .build();
    Call call2 = client2
        .newCall(new Request.Builder()
        .url(server.url("/"))
        .build());

    Response response1 = call1.execute();
    assertEquals("A", response1.body().string());

    try {
      call2.execute();
      fail();
    } catch (IOException expected) {
    }
  }

  @Test public void responsesAreCached() throws IOException {
    client = client.newBuilder()
        .cache(cache)
        .build();

    server.enqueue(new MockResponse()
        .addHeader("cache-control: max-age=60")
        .setBody("A"));

    Call call1 = client.newCall(new Request.Builder()
        .url(server.url("/"))
        .build());
    Response response1 = call1.execute();

    assertEquals("A", response1.body().string());
    assertEquals(1, cache.requestCount());
    assertEquals(1, cache.networkCount());
    assertEquals(0, cache.hitCount());

    Call call2 = client.newCall(new Request.Builder()
        .url(server.url("/"))
        .build());
    Response response2 = call2.execute();
    assertEquals("A", response2.body().string());

    Call call3 = client.newCall(new Request.Builder()
        .url(server.url("/"))
        .build());
    Response response3 = call3.execute();
    assertEquals("A", response3.body().string());

    assertEquals(3, cache.requestCount());
    assertEquals(1, cache.networkCount());
    assertEquals(2, cache.hitCount());
  }

  @Test public void conditionalCache() throws IOException {
    client = client.newBuilder()
        .cache(cache)
        .build();

    server.enqueue(new MockResponse()
        .addHeader("ETag: v1")
        .setBody("A"));
    server.enqueue(new MockResponse()
        .setResponseCode(HttpURLConnection.HTTP_NOT_MODIFIED));

    Call call1 = client.newCall(new Request.Builder()
        .url(server.url("/"))
        .build());
    Response response1 = call1.execute();
    assertEquals("A", response1.body().string());

    assertEquals(1, cache.requestCount());
    assertEquals(1, cache.networkCount());
    assertEquals(0, cache.hitCount());

    Call call2 = client.newCall(new Request.Builder()
        .url(server.url("/"))
        .build());
    Response response2 = call2.execute();
    assertEquals("A", response2.body().string());

    assertEquals(2, cache.requestCount());
    assertEquals(2, cache.networkCount());
    assertEquals(1, cache.hitCount());
  }

  @Test public void responseCachedWithoutConsumingFullBody() throws IOException {
    client = client.newBuilder()
        .cache(cache)
        .build();

    server.enqueue(new MockResponse()
        .addHeader("cache-control: max-age=60")
        .setBody("ABCD"));
    server.enqueue(new MockResponse()
        .addHeader("cache-control: max-age=60")
        .setBody("EFGH"));

    Call call1 = client.newCall(new Request.Builder()
        .url(server.url("/"))
        .build());
    Response response1 = call1.execute();
    assertEquals("AB", response1.body().source().readUtf8(2));
    response1.body().close();

    Call call2 = client.newCall(new Request.Builder()
        .url(server.url("/"))
        .build());
    Response response2 = call2.execute();
    assertEquals("ABCD", response2.body().source().readUtf8());
    response2.body().close();
  }

  @Test public void sendRequestCookies() throws Exception {
    RecordingCookieJar cookieJar = new RecordingCookieJar();
    Cookie requestCookie = new Cookie.Builder()
        .name("a")
        .value("b")
        .domain(server.getHostName())
        .build();
    cookieJar.enqueueRequestCookies(requestCookie);
    client = client.newBuilder()
        .cookieJar(cookieJar)
        .build();

    server.enqueue(new MockResponse());
    Call call = client.newCall(new Request.Builder()
        .url(server.url("/"))
        .build());
    Response response = call.execute();
    assertEquals("", response.body().string());

    RecordedRequest request = server.takeRequest();
    assertEquals("a=b", request.getHeader("Cookie"));
  }

  @Test public void receiveResponseCookies() throws Exception {
    RecordingCookieJar cookieJar = new RecordingCookieJar();
    client = client.newBuilder()
        .cookieJar(cookieJar)
        .build();

    server.enqueue(new MockResponse()
        .addHeader("set-cookie: a=b"));

    Call call = client.newCall(new Request.Builder()
        .url(server.url("/"))
        .build());
    Response response = call.execute();
    assertEquals("", response.body().string());

    cookieJar.assertResponseCookies("a=b; path=/");
  }

  /** https://github.com/square/okhttp/issues/1191 */
  @Test public void cancelWithStreamNotCompleted() throws Exception {
    server.enqueue(new MockResponse()
        .setBody("abc"));
    server.enqueue(new MockResponse()
        .setBody("def"));

    // Disconnect before the stream is created. A connection is still established!
    Call call1 = client.newCall(new Request.Builder()
        .url(server.url("/"))
        .build());
    call1.execute();
    call1.cancel();

    // That connection is pooled, and it works.
    assertEquals(1, client.connectionPool().connectionCount());
    Call call2 = client.newCall(new Request.Builder()
        .url(server.url("/"))
        .build());
    Response response2 = call2.execute();
    assertEquals("def", response2.body().string());
    assertEquals(0, server.takeRequest().getSequenceNumber());
  }

  @Test public void recoverFromOneRefusedStreamReusesConnection() throws Exception {
    server.enqueue(new MockResponse()
        .setSocketPolicy(SocketPolicy.RESET_STREAM_AT_START)
        .setHttp2ErrorCode(ErrorCode.REFUSED_STREAM.httpCode));
    server.enqueue(new MockResponse()
        .setBody("abc"));

    Call call = client.newCall(new Request.Builder()
        .url(server.url("/"))
        .build());
    Response response = call.execute();
    assertEquals("abc", response.body().string());

    assertEquals(0, server.takeRequest().getSequenceNumber()); // New connection.
    assertEquals(1, server.takeRequest().getSequenceNumber()); // Reused connection.
  }

  @Test public void recoverFromOneInternalErrorRequiresNewConnection() throws Exception {
    server.enqueue(new MockResponse()
        .setSocketPolicy(SocketPolicy.RESET_STREAM_AT_START)
        .setHttp2ErrorCode(ErrorCode.INTERNAL_ERROR.httpCode));
    server.enqueue(new MockResponse()
        .setBody("abc"));

    client = client.newBuilder()
        .dns(new DoubleInetAddressDns())
        .build();

    Call call = client.newCall(new Request.Builder()
        .url(server.url("/"))
        .build());
    Response response = call.execute();
    assertEquals("abc", response.body().string());

    assertEquals(0, server.takeRequest().getSequenceNumber()); // New connection.
    assertEquals(0, server.takeRequest().getSequenceNumber()); // New connection.
  }

  @Test public void recoverFromMultipleRefusedStreamsRequiresNewConnection() throws Exception {
    server.enqueue(new MockResponse()
        .setSocketPolicy(SocketPolicy.RESET_STREAM_AT_START)
        .setHttp2ErrorCode(ErrorCode.REFUSED_STREAM.httpCode));
    server.enqueue(new MockResponse()
        .setSocketPolicy(SocketPolicy.RESET_STREAM_AT_START)
        .setHttp2ErrorCode(ErrorCode.REFUSED_STREAM.httpCode));
    server.enqueue(new MockResponse()
        .setBody("abc"));

    client = client.newBuilder()
        .dns(new DoubleInetAddressDns())
        .build();

    Call call = client.newCall(new Request.Builder()
        .url(server.url("/"))
        .build());
    Response response = call.execute();
    assertEquals("abc", response.body().string());

    assertEquals(0, server.takeRequest().getSequenceNumber()); // New connection.
    assertEquals(1, server.takeRequest().getSequenceNumber()); // Reused connection.
    assertEquals(0, server.takeRequest().getSequenceNumber()); // New connection.
  }

  @Test public void noRecoveryFromRefusedStreamWithRetryDisabled() throws Exception {
    noRecoveryFromErrorWithRetryDisabled(ErrorCode.REFUSED_STREAM);
  }

  @Test public void noRecoveryFromInternalErrorWithRetryDisabled() throws Exception {
    noRecoveryFromErrorWithRetryDisabled(ErrorCode.INTERNAL_ERROR);
  }

  private void noRecoveryFromErrorWithRetryDisabled(ErrorCode errorCode) throws Exception {
    server.enqueue(new MockResponse()
        .setSocketPolicy(SocketPolicy.RESET_STREAM_AT_START)
        .setHttp2ErrorCode(errorCode.httpCode));
    server.enqueue(new MockResponse()
        .setBody("abc"));

    client = client.newBuilder()
        .retryOnConnectionFailure(false)
        .build();

    Call call = client.newCall(new Request.Builder()
        .url(server.url("/"))
        .build());
    try {
      call.execute();
      fail();
    } catch (StreamResetException expected) {
      assertEquals(errorCode, expected.errorCode);
    }
  }

  public Buffer gzip(String bytes) throws IOException {
    Buffer bytesOut = new Buffer();
    BufferedSink sink = Okio.buffer(new GzipSink(bytesOut));
    sink.writeUtf8(bytes);
    sink.close();
    return bytesOut;
  }

  class SpdyRequest implements Runnable {
    String path;
    CountDownLatch countDownLatch;

    public SpdyRequest(String path, CountDownLatch countDownLatch) {
      this.path = path;
      this.countDownLatch = countDownLatch;
    }

    @Override public void run() {
      try {
        Call call = client.newCall(new Request.Builder()
            .url(server.url(path))
            .build());
        Response response = call.execute();
        assertEquals("A", response.body().string());
        countDownLatch.countDown();
      } catch (Exception e) {
        throw new RuntimeException(e);
      }
    }
  }
}<|MERGE_RESOLUTION|>--- conflicted
+++ resolved
@@ -88,12 +88,8 @@
     cache = new Cache(tempDir.getRoot(), Integer.MAX_VALUE);
     client = new OkHttpClient.Builder()
         .protocols(Arrays.asList(protocol, Protocol.HTTP_1_1))
-<<<<<<< HEAD
+        .dns(new SingleInetAddressDns())
         .sslSocketFactory(sslClient.socketFactory, sslClient.trustManager)
-=======
-        .dns(new SingleInetAddressDns())
-        .sslSocketFactory(sslContext.getSocketFactory())
->>>>>>> 16aed96a
         .hostnameVerifier(hostnameVerifier)
         .build();
   }
