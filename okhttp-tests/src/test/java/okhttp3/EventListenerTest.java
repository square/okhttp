/*
 * Copyright (C) 2017 Square, Inc.
 *
 * Licensed under the Apache License, Version 2.0 (the "License");
 * you may not use this file except in compliance with the License.
 * You may obtain a copy of the License at
 *
 *      http://www.apache.org/licenses/LICENSE-2.0
 *
 * Unless required by applicable law or agreed to in writing, software
 * distributed under the License is distributed on an "AS IS" BASIS,
 * WITHOUT WARRANTIES OR CONDITIONS OF ANY KIND, either express or implied.
 * See the License for the specific language governing permissions and
 * limitations under the License.
 */
package okhttp3;

import java.io.IOException;
import java.net.InetAddress;
import java.net.InetSocketAddress;
import java.net.Proxy;
import java.net.UnknownHostException;
import java.util.Arrays;
import java.util.Collections;
import java.util.List;
import java.util.concurrent.TimeUnit;
import okhttp3.RecordingEventListener.ConnectEnd;
import okhttp3.RecordingEventListener.ConnectStart;
import okhttp3.RecordingEventListener.ConnectionAcquired;
import okhttp3.RecordingEventListener.DnsEnd;
import okhttp3.RecordingEventListener.DnsStart;
import okhttp3.RecordingEventListener.SecureConnectEnd;
import okhttp3.RecordingEventListener.SecureConnectStart;
import okhttp3.internal.DoubleInetAddressDns;
import okhttp3.internal.RecordingOkAuthenticator;
import okhttp3.internal.SingleInetAddressDns;
import okhttp3.internal.tls.SslClient;
import okhttp3.mockwebserver.MockResponse;
import okhttp3.mockwebserver.MockWebServer;
import okhttp3.mockwebserver.SocketPolicy;
import org.hamcrest.CoreMatchers;
import org.hamcrest.Matcher;
import org.junit.After;
import org.junit.Before;
import org.junit.Rule;
import org.junit.Test;
import org.junit.matchers.JUnitMatchers;

import static java.util.Arrays.asList;
import static okhttp3.TestUtil.defaultClient;
import static org.junit.Assert.assertEquals;
import static org.junit.Assert.assertFalse;
import static org.junit.Assert.assertNotNull;
import static org.junit.Assert.assertNull;
import static org.junit.Assert.assertSame;
import static org.junit.Assert.assertTrue;
import static org.junit.Assert.fail;
import static org.junit.Assume.assumeThat;
import static org.junit.Assume.assumeTrue;

public final class EventListenerTest {
  @Rule public final MockWebServer server = new MockWebServer();

  private final SingleInetAddressDns singleDns = new SingleInetAddressDns();
  private final RecordingEventListener listener = new RecordingEventListener();
  private final SslClient sslClient = SslClient.localhost();

  private OkHttpClient client;
  private SocksProxy socksProxy;

  @Before public void setUp() throws IOException {
    client = defaultClient().newBuilder()
        .dns(singleDns)
        .eventListener(listener)
        .build();

    listener.forbidLock(client.connectionPool());
    listener.forbidLock(client.dispatcher());
  }

  @After public void tearDown() throws Exception {
    if (socksProxy != null) {
      socksProxy.shutdown();
    }
  }

  @Test public void successfulCallEventSequence() throws IOException {
    server.enqueue(new MockResponse()
        .setBody("abc"));

    Call call = client.newCall(new Request.Builder()
        .url(server.url("/"))
        .build());
    Response response = call.execute();
    assertEquals(200, response.code());
    assertEquals("abc", response.body().string());
    response.body().close();

<<<<<<< HEAD
    List<String> expectedEvents = asList("FetchStart",
        "DnsStart", "DnsEnd", "ConnectStart", "ConnectEnd",
        "ConnectionAcquired", "RequestHeadersStart", "RequestHeadersEnd",
        "ResponseHeadersStart", "ResponseHeadersEnd", "ResponseBodyStart",
        "ResponseBodyEnd", "ConnectionReleased", "FetchEnd");
=======
    List<String> expectedEvents = Arrays.asList("FetchStart", "DnsStart", "DnsEnd",
        "ConnectionAcquired", "ConnectStart", "ConnectEnd", "RequestHeadersStart",
        "RequestHeadersEnd", "ResponseHeadersStart", "ResponseHeadersEnd", "ResponseBodyStart",
        "FetchEnd", "ResponseBodyEnd", "ConnectionReleased");
>>>>>>> f9de004f
    assertEquals(expectedEvents, listener.recordedEventTypes());
  }

  @Test public void successfulEmptyH2CallEventSequence() throws IOException {
    enableTlsWithTunnel(false);
    server.enqueue(new MockResponse());

    Call call = client.newCall(new Request.Builder()
            .url(server.url("/"))
            .build());
    Response response = call.execute();
    assertEquals(200, response.code());
    response.body().close();

    assumeTrue("Not running in H2 supported mode", response.protocol == Protocol.HTTP_2);

    List<String> expectedEvents = asList("FetchStart",
              "DnsStart", "DnsEnd", "ConnectStart", "SecureConnectStart",
              "SecureConnectEnd", "ConnectEnd",
              "ConnectionAcquired", "RequestHeadersStart", "RequestHeadersEnd",
              "ResponseHeadersStart", "ResponseHeadersEnd", "ResponseBodyStart",
              "ConnectionReleased", "FetchEnd", "ResponseBodyEnd");

    assertEquals(expectedEvents, listener.recordedEventTypes());
  }

  @Test public void successfulEmptyHttpsCallEventSequence() throws IOException {
    client = client.newBuilder().protocols(asList(Protocol.HTTP_1_1)).build();

    enableTlsWithTunnel(false);
    server.enqueue(new MockResponse()
        .setBody("abc"));

    Call call = client.newCall(new Request.Builder()
        .url(server.url("/"))
        .build());
    Response response = call.execute();
    assertEquals(200, response.code());
    assertEquals("abc", response.body().string());
    response.body().close();

<<<<<<< HEAD
    List<String> expectedEvents = asList("FetchStart",
          "DnsStart", "DnsEnd", "ConnectStart", "SecureConnectStart",
          "SecureConnectEnd", "ConnectEnd",
          "ConnectionAcquired", "RequestHeadersStart", "RequestHeadersEnd",
          "ResponseHeadersStart", "ResponseHeadersEnd", "ResponseBodyStart",
          "ResponseBodyEnd", "ConnectionReleased", "FetchEnd");

    assertEquals(expectedEvents, listener.recordedEventTypes());
  }

  @Test public void successfulChunkedHttpsCallEventSequence() throws IOException {
    enableTlsWithTunnel(false);
    server.enqueue(
        new MockResponse().setBodyDelay(100, TimeUnit.MILLISECONDS).setChunkedBody("Hello!", 2));

    Call call = client.newCall(new Request.Builder()
        .url(server.url("/"))
        .build());
    Response response = call.execute();
    assertEquals(200, response.code());
    response.body().close();

    // ordering of response body end currently differs
    List<String> expectedEvents = asList("FetchStart",
        "DnsStart", "DnsEnd", "ConnectStart", "SecureConnectStart",
        "SecureConnectEnd", "ConnectEnd",
        "ConnectionAcquired", "RequestHeadersStart", "RequestHeadersEnd",
        "ResponseHeadersStart", "ResponseHeadersEnd", "ResponseBodyStart",
        "ConnectionReleased", "FetchEnd", "ResponseBodyEnd");

=======
    List<String> expectedEvents = Arrays.asList("FetchStart", "DnsStart", "DnsEnd",
        "ConnectionAcquired", "ConnectStart", "SecureConnectStart", "SecureConnectEnd",
        "ConnectEnd", "RequestHeadersStart", "RequestHeadersEnd", "ResponseHeadersStart",
        "ResponseHeadersEnd", "ResponseBodyStart", "FetchEnd", "ResponseBodyEnd",
        "ConnectionReleased");
>>>>>>> f9de004f
    assertEquals(expectedEvents, listener.recordedEventTypes());
  }

  @Test public void successfulDnsLookup() throws IOException {
    server.enqueue(new MockResponse());

    Call call = client.newCall(new Request.Builder()
        .url(server.url("/"))
        .build());
    Response response = call.execute();
    assertEquals(200, response.code());
    response.body().close();

    DnsStart dnsStart = listener.removeUpToEvent(DnsStart.class);
    assertSame(call, dnsStart.call);
    assertEquals("localhost", dnsStart.domainName);

    DnsEnd dnsEnd = listener.removeUpToEvent(DnsEnd.class);
    assertSame(call, dnsEnd.call);
    assertEquals("localhost", dnsEnd.domainName);
    assertEquals(1, dnsEnd.inetAddressList.size());
    assertNull(dnsEnd.throwable);
  }

  @Test public void noDnsLookupOnPooledConnection() throws IOException {
    server.enqueue(new MockResponse());
    server.enqueue(new MockResponse());

    // Seed the pool.
    Call call1 = client.newCall(new Request.Builder()
        .url(server.url("/"))
        .build());
    Response response1 = call1.execute();
    assertEquals(200, response1.code());
    response1.body().close();

    listener.clearAllEvents();

    Call call2 = client.newCall(new Request.Builder()
        .url(server.url("/"))
        .build());
    Response response2 = call2.execute();
    assertEquals(200, response2.code());
    response2.body().close();

    List<String> recordedEvents = listener.recordedEventTypes();
    assertFalse(recordedEvents.contains("DnsStart"));
    assertFalse(recordedEvents.contains("DnsEnd"));
  }

  @Test public void multipleDnsLookupsForSingleCall() throws IOException {
    server.enqueue(new MockResponse()
        .setResponseCode(301)
        .setHeader("Location", "http://www.fakeurl:" + server.getPort()));
    server.enqueue(new MockResponse());

    FakeDns dns = new FakeDns();
    dns.set("fakeurl", singleDns.lookup(server.getHostName()));
    dns.set("www.fakeurl", singleDns.lookup(server.getHostName()));

    client = client.newBuilder()
        .dns(dns)
        .build();

    Call call = client.newCall(new Request.Builder()
        .url("http://fakeurl:" + server.getPort())
        .build());
    Response response = call.execute();
    assertEquals(200, response.code());
    response.body().close();

    listener.removeUpToEvent(DnsStart.class);
    listener.removeUpToEvent(DnsEnd.class);
    listener.removeUpToEvent(DnsStart.class);
    listener.removeUpToEvent(DnsEnd.class);
  }

  @Test public void failedDnsLookup() {
    client = client.newBuilder()
        .dns(new FakeDns())
        .build();
    Call call = client.newCall(new Request.Builder()
        .url("http://fakeurl/")
        .build());
    try {
      call.execute();
      fail();
    } catch (IOException expected) {
    }

    listener.removeUpToEvent(DnsStart.class);

    DnsEnd dnsEnd = listener.removeUpToEvent(DnsEnd.class);
    assertSame(call, dnsEnd.call);
    assertEquals("fakeurl", dnsEnd.domainName);
    assertNull(dnsEnd.inetAddressList);
    assertTrue(dnsEnd.throwable instanceof UnknownHostException);
  }

  @Test public void emptyDnsLookup() {
    Dns emptyDns = new Dns() {
      @Override public List<InetAddress> lookup(String hostname) throws UnknownHostException {
        return Collections.emptyList();
      }
    };

    client = client.newBuilder()
        .dns(emptyDns)
        .build();
    Call call = client.newCall(new Request.Builder()
        .url("http://fakeurl/")
        .build());
    try {
      call.execute();
      fail();
    } catch (IOException expected) {
    }

    listener.removeUpToEvent(DnsStart.class);

    DnsEnd dnsEnd = listener.removeUpToEvent(DnsEnd.class);
    assertSame(call, dnsEnd.call);
    assertEquals("fakeurl", dnsEnd.domainName);
    assertNull(dnsEnd.inetAddressList);
    assertTrue(dnsEnd.throwable instanceof UnknownHostException);
  }

  @Test public void successfulConnect() throws IOException {
    server.enqueue(new MockResponse());

    Call call = client.newCall(new Request.Builder()
        .url(server.url("/"))
        .build());
    Response response = call.execute();
    assertEquals(200, response.code());
    response.body().close();

    InetAddress address = singleDns.lookup(server.getHostName()).get(0);
    InetSocketAddress expectedAddress = new InetSocketAddress(address, server.getPort());

    ConnectStart connectStart = listener.removeUpToEvent(ConnectStart.class);
    assertSame(call, connectStart.call);
    assertEquals(expectedAddress, connectStart.inetSocketAddress);
    assertEquals(Proxy.NO_PROXY, connectStart.proxy);

    ConnectEnd connectEnd = listener.removeUpToEvent(ConnectEnd.class);
    assertSame(call, connectEnd.call);
    assertEquals(expectedAddress, connectEnd.inetSocketAddress);
    assertEquals(Protocol.HTTP_1_1, connectEnd.protocol);
    assertNull(connectEnd.throwable);
  }

  @Test public void failedConnect() throws UnknownHostException {
    enableTlsWithTunnel(false);
    server.enqueue(new MockResponse()
        .setSocketPolicy(SocketPolicy.FAIL_HANDSHAKE));

    Call call = client.newCall(new Request.Builder()
        .url(server.url("/"))
        .build());
    try {
      call.execute();
      fail();
    } catch (IOException expected) {
    }

    InetAddress address = singleDns.lookup(server.getHostName()).get(0);
    InetSocketAddress expectedAddress = new InetSocketAddress(address, server.getPort());

    ConnectStart connectStart = listener.removeUpToEvent(ConnectStart.class);
    assertSame(call, connectStart.call);
    assertEquals(expectedAddress, connectStart.inetSocketAddress);
    assertEquals(Proxy.NO_PROXY, connectStart.proxy);

    ConnectEnd connectEnd = listener.removeUpToEvent(ConnectEnd.class);
    assertSame(call, connectEnd.call);
    assertEquals(expectedAddress, connectEnd.inetSocketAddress);
    assertNull(connectEnd.protocol);
    assertTrue(connectEnd.throwable instanceof IOException);
  }

  @Test public void multipleConnectsForSingleCall() throws IOException {
    enableTlsWithTunnel(false);
    server.enqueue(new MockResponse()
        .setSocketPolicy(SocketPolicy.FAIL_HANDSHAKE));
    server.enqueue(new MockResponse());

    client = client.newBuilder()
        .dns(new DoubleInetAddressDns())
        .build();

    Call call = client.newCall(new Request.Builder()
        .url(server.url("/"))
        .build());
    Response response = call.execute();
    assertEquals(200, response.code());
    response.body().close();

    listener.removeUpToEvent(ConnectStart.class);
    listener.removeUpToEvent(ConnectEnd.class);
    listener.removeUpToEvent(ConnectStart.class);
    listener.removeUpToEvent(ConnectEnd.class);
  }

  @Test public void successfulHttpProxyConnect() throws IOException {
    server.enqueue(new MockResponse());

    client = client.newBuilder()
        .proxy(server.toProxyAddress())
        .build();

    Call call = client.newCall(new Request.Builder()
        .url("http://www.fakeurl")
        .build());
    Response response = call.execute();
    assertEquals(200, response.code());
    response.body().close();

    InetAddress address = singleDns.lookup(server.getHostName()).get(0);
    InetSocketAddress expectedAddress = new InetSocketAddress(address, server.getPort());

    ConnectStart connectStart = listener.removeUpToEvent(ConnectStart.class);
    assertSame(call, connectStart.call);
    assertEquals(expectedAddress, connectStart.inetSocketAddress);
    assertEquals(server.toProxyAddress(), connectStart.proxy);

    ConnectEnd connectEnd = listener.removeUpToEvent(ConnectEnd.class);
    assertSame(call, connectEnd.call);
    assertEquals(expectedAddress, connectEnd.inetSocketAddress);
    assertEquals(Protocol.HTTP_1_1, connectEnd.protocol);
    assertNull(connectEnd.throwable);
  }

  @Test public void successfulSocksProxyConnect() throws Exception {
    server.enqueue(new MockResponse());

    socksProxy = new SocksProxy();
    socksProxy.play();
    Proxy proxy = socksProxy.proxy();

    client = client.newBuilder()
        .proxy(proxy)
        .build();

    Call call = client.newCall(new Request.Builder()
        .url("http://" + SocksProxy.HOSTNAME_THAT_ONLY_THE_PROXY_KNOWS + ":" + server.getPort())
        .build());
    Response response = call.execute();
    assertEquals(200, response.code());
    response.body().close();

    InetSocketAddress expectedAddress = InetSocketAddress.createUnresolved(
        SocksProxy.HOSTNAME_THAT_ONLY_THE_PROXY_KNOWS, server.getPort());

    ConnectStart connectStart = listener.removeUpToEvent(ConnectStart.class);
    assertSame(call, connectStart.call);
    assertEquals(expectedAddress, connectStart.inetSocketAddress);
    assertEquals(proxy, connectStart.proxy);

    ConnectEnd connectEnd = listener.removeUpToEvent(ConnectEnd.class);
    assertSame(call, connectEnd.call);
    assertEquals(expectedAddress, connectEnd.inetSocketAddress);
    assertEquals(Protocol.HTTP_1_1, connectEnd.protocol);
    assertNull(connectEnd.throwable);
  }

  @Test public void authenticatingTunnelProxyConnect() throws IOException {
    enableTlsWithTunnel(true);
    server.enqueue(new MockResponse()
        .setResponseCode(407)
        .addHeader("Proxy-Authenticate: Basic realm=\"localhost\"")
        .addHeader("Connection: close"));
    server.enqueue(new MockResponse()
        .setSocketPolicy(SocketPolicy.UPGRADE_TO_SSL_AT_END));
    server.enqueue(new MockResponse());

    client = client.newBuilder()
        .proxy(server.toProxyAddress())
        .proxyAuthenticator(new RecordingOkAuthenticator("password"))
        .build();

    Call call = client.newCall(new Request.Builder()
        .url(server.url("/"))
        .build());
    Response response = call.execute();
    assertEquals(200, response.code());
    response.body().close();

    listener.removeUpToEvent(ConnectStart.class);

    ConnectEnd connectEnd = listener.removeUpToEvent(ConnectEnd.class);
    assertNull(connectEnd.protocol);
    assertNull(connectEnd.throwable);

    listener.removeUpToEvent(ConnectStart.class);
    listener.removeUpToEvent(ConnectEnd.class);
  }

  @Test public void successfulSecureConnect() throws IOException {
    enableTlsWithTunnel(false);
    server.enqueue(new MockResponse());

    Call call = client.newCall(new Request.Builder()
        .url(server.url("/"))
        .build());
    Response response = call.execute();
    assertEquals(200, response.code());
    response.body().close();

    SecureConnectStart secureStart = listener.removeUpToEvent(SecureConnectStart.class);
    assertSame(call, secureStart.call);

    SecureConnectEnd secureEnd = listener.removeUpToEvent(SecureConnectEnd.class);
    assertSame(call, secureEnd.call);
    assertNotNull(secureEnd.handshake);
    assertNull(secureEnd.throwable);
  }

  @Test public void failedSecureConnect() {
    enableTlsWithTunnel(false);
    server.enqueue(new MockResponse()
        .setSocketPolicy(SocketPolicy.FAIL_HANDSHAKE));

    Call call = client.newCall(new Request.Builder()
        .url(server.url("/"))
        .build());
    try {
      call.execute();
      fail();
    } catch (IOException expected) {
    }

    SecureConnectStart secureStart = listener.removeUpToEvent(SecureConnectStart.class);
    assertSame(call, secureStart.call);

    SecureConnectEnd secureEnd = listener.removeUpToEvent(SecureConnectEnd.class);
    assertSame(call, secureEnd.call);
    assertNull(secureEnd.handshake);
    assertTrue(secureEnd.throwable instanceof IOException);
  }

  @Test public void secureConnectWithTunnel() throws IOException {
    enableTlsWithTunnel(true);
    server.enqueue(new MockResponse()
        .setSocketPolicy(SocketPolicy.UPGRADE_TO_SSL_AT_END));
    server.enqueue(new MockResponse());

    client = client.newBuilder()
        .proxy(server.toProxyAddress())
        .build();

    Call call = client.newCall(new Request.Builder()
        .url(server.url("/"))
        .build());
    Response response = call.execute();
    assertEquals(200, response.code());
    response.body().close();

    SecureConnectStart secureStart = listener.removeUpToEvent(SecureConnectStart.class);
    assertSame(call, secureStart.call);

    SecureConnectEnd secureEnd = listener.removeUpToEvent(SecureConnectEnd.class);
    assertSame(call, secureEnd.call);
    assertNotNull(secureEnd.handshake);
    assertNull(secureEnd.throwable);
  }

  @Test public void multipleSecureConnectsForSingleCall() throws IOException {
    enableTlsWithTunnel(false);
    server.enqueue(new MockResponse()
        .setSocketPolicy(SocketPolicy.FAIL_HANDSHAKE));
    server.enqueue(new MockResponse());

    client = client.newBuilder()
        .dns(new DoubleInetAddressDns())
        .build();

    Call call = client.newCall(new Request.Builder()
        .url(server.url("/"))
        .build());
    Response response = call.execute();
    assertEquals(200, response.code());
    response.body().close();

    listener.removeUpToEvent(SecureConnectStart.class);
    listener.removeUpToEvent(SecureConnectEnd.class);

    listener.removeUpToEvent(SecureConnectStart.class);
    listener.removeUpToEvent(SecureConnectEnd.class);
  }

  @Test public void noSecureConnectsOnPooledConnection() throws IOException {
    enableTlsWithTunnel(false);
    server.enqueue(new MockResponse());
    server.enqueue(new MockResponse());

    client = client.newBuilder()
        .dns(new DoubleInetAddressDns())
        .build();

    // Seed the pool.
    Call call1 = client.newCall(new Request.Builder()
        .url(server.url("/"))
        .build());
    Response response1 = call1.execute();
    assertEquals(200, response1.code());
    response1.body().close();

    listener.clearAllEvents();

    Call call2 = client.newCall(new Request.Builder()
        .url(server.url("/"))
        .build());
    Response response2 = call2.execute();
    assertEquals(200, response2.code());
    response2.body().close();

    List<String> recordedEvents = listener.recordedEventTypes();
    assertFalse(recordedEvents.contains("SecureConnectStart"));
    assertFalse(recordedEvents.contains("SecureConnectEnd"));
  }

  @Test public void successfulConnectionFound() throws IOException {
    server.enqueue(new MockResponse());

    Call call = client.newCall(new Request.Builder()
        .url(server.url("/"))
        .build());
    Response response = call.execute();
    assertEquals(200, response.code());
    response.body().close();

    ConnectionAcquired connectionAcquired = listener.removeUpToEvent(ConnectionAcquired.class);
    assertSame(call, connectionAcquired.call);
    assertNotNull(connectionAcquired.connection);
  }

  @Test public void noConnectionFoundOnFollowUp() throws IOException {
    server.enqueue(new MockResponse()
        .setResponseCode(301)
        .addHeader("Location", "/foo"));
    server.enqueue(new MockResponse()
        .setBody("ABC"));

    Call call = client.newCall(new Request.Builder()
        .url(server.url("/"))
        .build());
    Response response = call.execute();
    assertEquals("ABC", response.body().string());

    listener.removeUpToEvent(ConnectionAcquired.class);

    List<String> remainingEvents = listener.recordedEventTypes();
    assertFalse(remainingEvents.contains("ConnectionAcquired"));
  }

  @Test public void pooledConnectionFound() throws IOException {
    server.enqueue(new MockResponse());
    server.enqueue(new MockResponse());

    // Seed the pool.
    Call call1 = client.newCall(new Request.Builder()
        .url(server.url("/"))
        .build());
    Response response1 = call1.execute();
    assertEquals(200, response1.code());
    response1.body().close();

    ConnectionAcquired connectionAcquired1 = listener.removeUpToEvent(ConnectionAcquired.class);
    listener.clearAllEvents();

    Call call2 = client.newCall(new Request.Builder()
        .url(server.url("/"))
        .build());
    Response response2 = call2.execute();
    assertEquals(200, response2.code());
    response2.body().close();

    ConnectionAcquired connectionAcquired2 = listener.removeUpToEvent(ConnectionAcquired.class);
    assertSame(connectionAcquired1.connection, connectionAcquired2.connection);
  }

  @Test public void multipleConnectionsFoundForSingleCall() throws IOException {
    server.enqueue(new MockResponse()
        .setResponseCode(301)
        .addHeader("Location", "/foo")
        .addHeader("Connection", "Close"));
    server.enqueue(new MockResponse()
        .setBody("ABC"));

    Call call = client.newCall(new Request.Builder()
        .url(server.url("/"))
        .build());
    Response response = call.execute();
    assertEquals("ABC", response.body().string());

    listener.removeUpToEvent(ConnectionAcquired.class);
    listener.removeUpToEvent(ConnectionAcquired.class);
  }

  private void enableTlsWithTunnel(boolean tunnelProxy) {
    client = client.newBuilder()
        .sslSocketFactory(sslClient.socketFactory, sslClient.trustManager)
        .hostnameVerifier(new RecordingHostnameVerifier())
        .build();
    server.useHttps(sslClient.socketFactory, tunnelProxy);
  }
}<|MERGE_RESOLUTION|>--- conflicted
+++ resolved
@@ -38,13 +38,10 @@
 import okhttp3.mockwebserver.MockResponse;
 import okhttp3.mockwebserver.MockWebServer;
 import okhttp3.mockwebserver.SocketPolicy;
-import org.hamcrest.CoreMatchers;
-import org.hamcrest.Matcher;
 import org.junit.After;
 import org.junit.Before;
 import org.junit.Rule;
 import org.junit.Test;
-import org.junit.matchers.JUnitMatchers;
 
 import static java.util.Arrays.asList;
 import static okhttp3.TestUtil.defaultClient;
@@ -55,7 +52,6 @@
 import static org.junit.Assert.assertSame;
 import static org.junit.Assert.assertTrue;
 import static org.junit.Assert.fail;
-import static org.junit.Assume.assumeThat;
 import static org.junit.Assume.assumeTrue;
 
 public final class EventListenerTest {
@@ -96,18 +92,10 @@
     assertEquals("abc", response.body().string());
     response.body().close();
 
-<<<<<<< HEAD
-    List<String> expectedEvents = asList("FetchStart",
-        "DnsStart", "DnsEnd", "ConnectStart", "ConnectEnd",
-        "ConnectionAcquired", "RequestHeadersStart", "RequestHeadersEnd",
-        "ResponseHeadersStart", "ResponseHeadersEnd", "ResponseBodyStart",
-        "ResponseBodyEnd", "ConnectionReleased", "FetchEnd");
-=======
     List<String> expectedEvents = Arrays.asList("FetchStart", "DnsStart", "DnsEnd",
         "ConnectionAcquired", "ConnectStart", "ConnectEnd", "RequestHeadersStart",
         "RequestHeadersEnd", "ResponseHeadersStart", "ResponseHeadersEnd", "ResponseBodyStart",
         "FetchEnd", "ResponseBodyEnd", "ConnectionReleased");
->>>>>>> f9de004f
     assertEquals(expectedEvents, listener.recordedEventTypes());
   }
 
@@ -124,12 +112,10 @@
 
     assumeTrue("Not running in H2 supported mode", response.protocol == Protocol.HTTP_2);
 
-    List<String> expectedEvents = asList("FetchStart",
-              "DnsStart", "DnsEnd", "ConnectStart", "SecureConnectStart",
-              "SecureConnectEnd", "ConnectEnd",
-              "ConnectionAcquired", "RequestHeadersStart", "RequestHeadersEnd",
-              "ResponseHeadersStart", "ResponseHeadersEnd", "ResponseBodyStart",
-              "ConnectionReleased", "FetchEnd", "ResponseBodyEnd");
+    List<String> expectedEvents = asList("FetchStart", "DnsStart", "DnsEnd", "ConnectionAcquired",
+            "ConnectStart", "SecureConnectStart", "SecureConnectEnd", "ConnectEnd",
+            "RequestHeadersStart", "RequestHeadersEnd", "ResponseHeadersStart", "ResponseHeadersEnd",
+            "ResponseBodyStart", "FetchEnd", "ResponseBodyEnd", "ConnectionReleased");
 
     assertEquals(expectedEvents, listener.recordedEventTypes());
   }
@@ -149,13 +135,10 @@
     assertEquals("abc", response.body().string());
     response.body().close();
 
-<<<<<<< HEAD
-    List<String> expectedEvents = asList("FetchStart",
-          "DnsStart", "DnsEnd", "ConnectStart", "SecureConnectStart",
-          "SecureConnectEnd", "ConnectEnd",
-          "ConnectionAcquired", "RequestHeadersStart", "RequestHeadersEnd",
-          "ResponseHeadersStart", "ResponseHeadersEnd", "ResponseBodyStart",
-          "ResponseBodyEnd", "ConnectionReleased", "FetchEnd");
+    List<String> expectedEvents = asList("FetchStart", "DnsStart", "DnsEnd", "ConnectionAcquired",
+            "ConnectStart", "SecureConnectStart", "SecureConnectEnd", "ConnectEnd",
+            "RequestHeadersStart", "RequestHeadersEnd", "ResponseHeadersStart", "ResponseHeadersEnd",
+            "ResponseBodyStart", "FetchEnd", "ResponseBodyEnd", "ConnectionReleased");
 
     assertEquals(expectedEvents, listener.recordedEventTypes());
   }
@@ -172,21 +155,11 @@
     assertEquals(200, response.code());
     response.body().close();
 
-    // ordering of response body end currently differs
-    List<String> expectedEvents = asList("FetchStart",
-        "DnsStart", "DnsEnd", "ConnectStart", "SecureConnectStart",
-        "SecureConnectEnd", "ConnectEnd",
-        "ConnectionAcquired", "RequestHeadersStart", "RequestHeadersEnd",
-        "ResponseHeadersStart", "ResponseHeadersEnd", "ResponseBodyStart",
-        "ConnectionReleased", "FetchEnd", "ResponseBodyEnd");
-
-=======
-    List<String> expectedEvents = Arrays.asList("FetchStart", "DnsStart", "DnsEnd",
-        "ConnectionAcquired", "ConnectStart", "SecureConnectStart", "SecureConnectEnd",
-        "ConnectEnd", "RequestHeadersStart", "RequestHeadersEnd", "ResponseHeadersStart",
-        "ResponseHeadersEnd", "ResponseBodyStart", "FetchEnd", "ResponseBodyEnd",
-        "ConnectionReleased");
->>>>>>> f9de004f
+    List<String> expectedEvents = asList("FetchStart", "DnsStart", "DnsEnd", "ConnectionAcquired",
+            "ConnectStart", "SecureConnectStart", "SecureConnectEnd", "ConnectEnd",
+            "RequestHeadersStart", "RequestHeadersEnd", "ResponseHeadersStart", "ResponseHeadersEnd",
+            "ResponseBodyStart", "FetchEnd", "ResponseBodyEnd", "ConnectionReleased");
+
     assertEquals(expectedEvents, listener.recordedEventTypes());
   }
 
