--- conflicted
+++ resolved
@@ -96,10 +96,6 @@
       <plugin>
         <groupId>org.apache.maven.plugins</groupId>
         <artifactId>maven-deploy-plugin</artifactId>
-<<<<<<< HEAD
-=======
-        <version>2.8.2</version>
->>>>>>> 2f4b9005
         <configuration>
           <skip>true</skip>
         </configuration>
