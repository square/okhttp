--- conflicted
+++ resolved
@@ -140,11 +140,7 @@
 
   testopenjsse:
     runs-on: ubuntu-latest
-<<<<<<< HEAD
-    #if: github.ref == 'refs/heads/master'
-=======
     if: github.ref == 'refs/heads/master' || contains(github.event.pull_request.labels.*.name, 'openjsse')
->>>>>>> d946f7f2
 
     steps:
       - name: Checkout
