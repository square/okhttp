--- conflicted
+++ resolved
@@ -412,25 +412,6 @@
         with:
           fetch-depth: 0
 
-<<<<<<< HEAD
-      - name: Configure JDK
-        uses: actions/setup-java@v4
-        with:
-          distribution: 'zulu'
-          java-version: 11
-
-      - name: Configure JDK
-        uses: actions/setup-java@v4
-        with:
-          distribution: 'zulu'
-          java-version: 23
-
-      - name: Configure JDK
-        uses: actions/setup-java@v4
-        with:
-          distribution: 'zulu'
-          java-version: 17
-=======
       - name: Configure JDKs
         uses: actions/setup-java@v4
         with:
@@ -439,7 +420,6 @@
             11
             17
             23
->>>>>>> d957284d
 
       - name: Setup Gradle
         uses: gradle/actions/setup-gradle@v4
@@ -461,26 +441,10 @@
         uses: actions/setup-java@v4
         with:
           distribution: 'zulu'
-<<<<<<< HEAD
-          java-version: 11
-
-      - name: Configure JDK
-        uses: actions/setup-java@v4
-        with:
-          distribution: 'temurin'
-          java-version: 24-ea
-
-      - name: Configure JDK
-        uses: actions/setup-java@v4
-        with:
-          distribution: 'zulu'
-          java-version: 17
-=======
           java-version: |
             11
             17
             24-ea
->>>>>>> d957284d
 
       - name: Setup Gradle
         uses: gradle/actions/setup-gradle@v4
