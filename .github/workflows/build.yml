--- conflicted
+++ resolved
@@ -208,12 +208,7 @@
 
   testopenjdk16:
     runs-on: ubuntu-latest
-<<<<<<< HEAD
-#    TODO remove from standard PR builds
-#    if: github.ref == 'refs/heads/master'
-=======
-    if: github.ref == 'refs/heads/master'
->>>>>>> 2cda0a3a
+    if: github.ref == 'refs/heads/master'
 
     steps:
       - name: Checkout
