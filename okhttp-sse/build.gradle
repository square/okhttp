--- conflicted
+++ resolved
@@ -13,15 +13,9 @@
 
   testImplementation project(':okhttp-testing-support')
   testImplementation project(':mockwebserver')
-<<<<<<< HEAD
   testImplementation 'junit:junit'
   testImplementation 'org.assertj:assertj-core'
   testCompileOnly 'com.google.code.findbugs:jsr305'
-}
-=======
-  testImplementation deps.junit
-  testImplementation deps.assertj
-  testCompileOnly deps.jsr305
 }
 
 task japicmp(type: me.champeau.gradle.japicmp.JapicmpTask, dependsOn: 'jar') {
@@ -36,5 +30,4 @@
       'okhttp3.internal.sse',
   ]
 }
-check.dependsOn(japicmp)
->>>>>>> 9e12bc4d
+check.dependsOn(japicmp)