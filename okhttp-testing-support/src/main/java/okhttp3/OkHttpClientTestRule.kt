/*
 * Copyright (C) 2019 Square, Inc.
 *
 * Licensed under the Apache License, Version 2.0 (the "License");
 * you may not use this file except in compliance with the License.
 * You may obtain a copy of the License at
 *
 *      http://www.apache.org/licenses/LICENSE-2.0
 *
 * Unless required by applicable law or agreed to in writing, software
 * distributed under the License is distributed on an "AS IS" BASIS,
 * WITHOUT WARRANTIES OR CONDITIONS OF ANY KIND, either express or implied.
 * See the License for the specific language governing permissions and
 * limitations under the License.
 */
package okhttp3

import org.assertj.core.api.Assertions.assertThat
import org.junit.rules.TestRule
import org.junit.runner.Description
import org.junit.runners.model.Statement
import java.net.InetAddress
import java.util.concurrent.ConcurrentLinkedDeque

/** Apply this rule to tests that need an OkHttpClient instance. */
class OkHttpClientTestRule : TestRule {
  private var prototype: OkHttpClient? = null

  /**
   * Returns an OkHttpClient for all tests to use as a starting point.
   *
   * The shared instance allows all tests to share a single connection pool, which prevents idle
   * connections from consuming unnecessary resources while connections wait to be evicted.
   *
   * This client is also configured to be slightly more deterministic, returning a single IP
   * address for all hosts, regardless of the actual number of IP addresses reported by DNS.
   */
  fun newClient(): OkHttpClient {
    return newClientBuilder().build()
  }

  fun newClientBuilder(): OkHttpClient.Builder {
    return checkNotNull(prototype) { "don't create clients in test initialization!" }.newBuilder()
  }

  fun ensureAllConnectionsReleased() {
    prototype?.let {
      val connectionPool = it.connectionPool
      connectionPool.evictAll()
      assertThat(connectionPool.connectionCount()).isEqualTo(0)
    }
  }

  override fun apply(base: Statement, description: Description): Statement {
    return object : Statement() {
      override fun evaluate() {
        acquireClient()
        try {
          base.evaluate()
          logEventsIfFlaky(description.testClass.canonicalName, description.methodName)
        } catch (t: Throwable) {
          logEventsOnFailure(t)
          throw t
        } finally {
          ensureAllConnectionsReleased()
          releaseClient()
        }
      }

      private fun acquireClient() {
        prototype = prototypes.poll() ?: freshClient()
        clientEventsMap[prototype!!] = mutableListOf()
      }

      private fun releaseClient() {
<<<<<<< HEAD
        prototypes.push(prototype)
        clientEventsMap.remove(prototype)
        prototype = null
      }
    }
  }

  private fun logEventsIfFlaky(testClass: String, testMethod: String) {
    if (flakyTests.contains(testClass) || flakyTests.contains("$testClass#$testMethod")) {
      logEvents()
    }
  }

  private fun logEventsOnFailure(t: Throwable) {
    logEvents()
  }

  private fun logEvents() {
    val events = clientEventsMap[prototype]

    // Will be ineffective if test overrides the listener
    if (events != null) {
      println("Events (${events.size})")

      events.forEach {
        println(it)
      }
=======
        prototype?.let {
          prototypes.push(it)
          prototype = null
        }
      }
    }
  }

  /**
   * Called if a test is known to be leaky.
   */
  fun abandonClient() {
    prototype?.let {
      prototype = null
      it.dispatcher.executorService.shutdownNow()
      it.connectionPool.evictAll()
>>>>>>> b7e6f4fc
    }
  }

  companion object {
    /**
     * Quick and dirty pool of OkHttpClient instances. Each has its own independent dispatcher and
     * connection pool. This way we can reuse expensive resources while preventing concurrent tests
     * from interfering with each other.
     */
    internal val prototypes = ConcurrentLinkedDeque<OkHttpClient>()

    val clientEventsMap = mutableMapOf<OkHttpClient, MutableList<String>>()

    val flakyTests: Set<String> by lazy {
      (this::class.java.getResource("/flakytests.txt")?.readText() ?: "")
          .lines().filterNot { it.isBlank() }.toSet()
    }

    /**
     * A network that resolves only one IP address per host. Use this when testing route selection
     * fallbacks to prevent the host machine's various IP addresses from interfering.
     */
    internal val SINGLE_INET_ADDRESS_DNS = object : Dns {
      override fun lookup(hostname: String): List<InetAddress> {
        val addresses = Dns.SYSTEM.lookup(hostname)
        return listOf(addresses[0])
      }
    }

    private fun freshClient(): OkHttpClient {
      val listener = ClientRuleEventListener { client, line ->
        clientEventsMap[client]?.add(line)
      }

      return OkHttpClient.Builder()
          .dns(SINGLE_INET_ADDRESS_DNS) // Prevent unexpected fallback addresses.
          .eventListener(listener)
          .build().apply {
            listener.client = this
          }
    }
  }
}<|MERGE_RESOLUTION|>--- conflicted
+++ resolved
@@ -15,6 +15,7 @@
  */
 package okhttp3
 
+import okhttp3.testing.Flaky
 import org.assertj.core.api.Assertions.assertThat
 import org.junit.rules.TestRule
 import org.junit.runner.Description
@@ -57,9 +58,9 @@
         acquireClient()
         try {
           base.evaluate()
-          logEventsIfFlaky(description.testClass.canonicalName, description.methodName)
+          logEventsIfFlaky(description)
         } catch (t: Throwable) {
-          logEventsOnFailure(t)
+          logEvents()
           throw t
         } finally {
           ensureAllConnectionsReleased()
@@ -73,22 +74,19 @@
       }
 
       private fun releaseClient() {
-<<<<<<< HEAD
-        prototypes.push(prototype)
-        clientEventsMap.remove(prototype)
-        prototype = null
+        prototype?.let {
+          prototypes.push(it)
+          clientEventsMap.remove(it)
+          prototype = null
+        }
       }
     }
   }
 
-  private fun logEventsIfFlaky(testClass: String, testMethod: String) {
-    if (flakyTests.contains(testClass) || flakyTests.contains("$testClass#$testMethod")) {
+  private fun logEventsIfFlaky(description: Description) {
+    if (description.annotations.any { it.annotationClass == Flaky::class }) {
       logEvents()
     }
-  }
-
-  private fun logEventsOnFailure(t: Throwable) {
-    logEvents()
   }
 
   private fun logEvents() {
@@ -98,14 +96,8 @@
     if (events != null) {
       println("Events (${events.size})")
 
-      events.forEach {
-        println(it)
-      }
-=======
-        prototype?.let {
-          prototypes.push(it)
-          prototype = null
-        }
+      for (e in events) {
+        println(e)
       }
     }
   }
@@ -118,7 +110,6 @@
       prototype = null
       it.dispatcher.executorService.shutdownNow()
       it.connectionPool.evictAll()
->>>>>>> b7e6f4fc
     }
   }
 
@@ -131,11 +122,6 @@
     internal val prototypes = ConcurrentLinkedDeque<OkHttpClient>()
 
     val clientEventsMap = mutableMapOf<OkHttpClient, MutableList<String>>()
-
-    val flakyTests: Set<String> by lazy {
-      (this::class.java.getResource("/flakytests.txt")?.readText() ?: "")
-          .lines().filterNot { it.isBlank() }.toSet()
-    }
 
     /**
      * A network that resolves only one IP address per host. Use this when testing route selection
