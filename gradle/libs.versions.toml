[versions]
biz-aQute-bnd = "6.4.0"
checkStyle = "10.17.0"
com-squareup-moshi = "1.15.1"
com-squareup-okio = "3.9.0"
de-mannodermaus-junit5 = "1.4.0"
graalvm = "22.3.2"
kotlinx-serialization = "1.6.3"
mockserverClient = "5.15.0"
org-bouncycastle = "1.76"
org-conscrypt = "2.5.2"
<<<<<<< HEAD
org-jetbrains-coroutines = "1.8.0"
org-jetbrains-kotlin = "1.9.24"
=======
org-jetbrains-coroutines = "1.8.1"
org-jetbrains-kotlin = "1.9.23"
>>>>>>> 717aea70
org-junit-jupiter = "5.10.2"
testcontainers = "1.19.8"

[libraries]
amazonCorretto = "software.amazon.cryptools:AmazonCorrettoCryptoProvider:2.3.3"
androidx-activity = "androidx.activity:activity-ktx:1.9.0"
androidx-annotation = "androidx.annotation:annotation:1.8.0"
androidx-espresso-core = "androidx.test.espresso:espresso-core:3.5.1"
androidx-junit = "androidx.test.ext:junit:1.1.5"
androidx-test-runner = "androidx.test:runner:1.5.2"
animalsniffer-annotations = "org.codehaus.mojo:animal-sniffer-annotations:1.23"
aqute-resolve = { module = "biz.aQute.bnd:biz.aQute.resolve", version.ref = "biz-aQute-bnd" }
assertk = "com.willowtreeapps.assertk:assertk:0.28.1"
bouncycastle-bcpkix = { module = "org.bouncycastle:bcpkix-jdk15to18", version.ref = "org-bouncycastle" }
bouncycastle-bcprov = { module = "org.bouncycastle:bcprov-jdk15to18", version.ref = "org-bouncycastle" }
bouncycastle-bctls = { module = "org.bouncycastle:bctls-jdk15to18", version.ref = "org-bouncycastle" }
brotli-dec = "org.brotli:dec:0.1.2"
checkStyle = { module = "com.puppycrawl.tools:checkstyle", version.ref = "checkStyle" }
clikt = "com.github.ajalt.clikt:clikt:4.4.0"
codehaus-signature-java18 = "org.codehaus.mojo.signature:java18:1.0"
conscrypt-android = { module = "org.conscrypt:conscrypt-android", version.ref = "org-conscrypt" }
conscrypt-openjdk = { module = "org.conscrypt:conscrypt-openjdk-uber", version.ref = "org-conscrypt" }
eclipseOsgi = "org.eclipse.platform:org.eclipse.osgi:3.20.0"
findbugs-jsr305 = "com.google.code.findbugs:jsr305:3.0.2"
gradlePlugin-android = "com.android.tools.build:gradle:8.2.0"
gradlePlugin-androidJunit5 = "de.mannodermaus.gradle.plugins:android-junit5:1.10.0.0"
gradlePlugin-animalsniffer = "ru.vyarus:gradle-animalsniffer-plugin:1.7.1"
gradlePlugin-binaryCompatibilityValidator = "org.jetbrains.kotlinx.binary-compatibility-validator:org.jetbrains.kotlinx.binary-compatibility-validator.gradle.plugin:0.14.0"
gradlePlugin-bnd = { module = "biz.aQute.bnd:biz.aQute.bnd.gradle", version.ref = "biz-aQute-bnd" }
gradlePlugin-dokka = "org.jetbrains.dokka:dokka-gradle-plugin:1.9.20"
gradlePlugin-errorprone = "net.ltgt.gradle:gradle-errorprone-plugin:4.0.1"
gradlePlugin-graal = "com.palantir.graal:gradle-graal:0.12.0"
gradlePlugin-kotlin = { module = "org.jetbrains.kotlin:kotlin-gradle-plugin", version.ref = "org-jetbrains-kotlin" }
gradlePlugin-kotlinSerialization = { module = "org.jetbrains.kotlin:kotlin-serialization", version.ref = "org-jetbrains-kotlin" }
gradlePlugin-mavenPublish = "com.vanniktech:gradle-maven-publish-plugin:0.29.0"
gradlePlugin-shadow = "gradle.plugin.com.github.johnrengelman:shadow:8.0.0"
gradlePlugin-spotless = "com.diffplug.spotless:spotless-plugin-gradle:6.25.0"
guava-jre = "com.google.guava:guava:33.2.1-jre"
hamcrestLibrary = "org.hamcrest:hamcrest-library:2.2"
httpClient5 = "org.apache.httpcomponents.client5:httpclient5:5.3.1"
jettyClient = "org.eclipse.jetty:jetty-client:9.4.54.v20240208"
jnr-unixsocket = "com.github.jnr:jnr-unixsocket:0.38.22"
jsoup = "org.jsoup:jsoup:1.17.2"
junit = "junit:junit:4.13.2"
junit-ktx = "androidx.test.ext:junit-ktx:1.1.5"
junit-jupiter-api = { module = "org.junit.jupiter:junit-jupiter-api", version.ref = "org-junit-jupiter" }
junit-jupiter-engine = { module = "org.junit.jupiter:junit-jupiter-engine", version.ref = "org-junit-jupiter" }
junit-jupiter-params = { module = "org.junit.jupiter:junit-jupiter-params", version.ref = "org-junit-jupiter" }
junit-platform-console = "org.junit.platform:junit-platform-console:1.10.2"
junit-vintage-engine = "org.junit.vintage:junit-vintage-engine:5.10.2"
junit-pioneer = "org.junit-pioneer:junit-pioneer:1.9.1"
junit5android-core = { module = "de.mannodermaus.junit5:android-test-core", version.ref = "de-mannodermaus-junit5" }
junit5android-runner = { module = "de.mannodermaus.junit5:android-test-runner", version.ref = "de-mannodermaus-junit5" }
kotlin-junit5 = { module = "org.jetbrains.kotlin:kotlin-test-junit5", version.ref = "org-jetbrains-kotlin" }
kotlin-reflect = { module = "org.jetbrains.kotlin:kotlin-reflect", version.ref = "org-jetbrains-kotlin" }
kotlin-stdlib = { module = "org.jetbrains.kotlin:kotlin-stdlib", version.ref = "org-jetbrains-kotlin" }
kotlin-stdlib-osgi = { module = "org.jetbrains.kotlin:kotlin-osgi-bundle", version.ref = "org-jetbrains-kotlin" }
kotlin-test-annotations = { module = "org.jetbrains.kotlin:kotlin-test-annotations-common", version.ref = "org-jetbrains-kotlin" }
kotlin-test-common = { module = "org.jetbrains.kotlin:kotlin-test-common", version.ref = "org-jetbrains-kotlin" }
kotlin-test-js = { module = "org.jetbrains.kotlin:kotlin-test-js", version.ref = "org-jetbrains-kotlin" }
kotlin-test-junit = { module = "org.jetbrains.kotlin:kotlin-test-junit", version.ref = "org-jetbrains-kotlin" }
kotlinx-coroutines-core = { module = "org.jetbrains.kotlinx:kotlinx-coroutines-core", version.ref = "org-jetbrains-coroutines" }
kotlinx-coroutines-test = { module = "org.jetbrains.kotlinx:kotlinx-coroutines-test", version.ref = "org-jetbrains-coroutines" }
kotlinx-serialization-core = { module = "org.jetbrains.kotlinx:kotlinx-serialization-core", version.ref = "kotlinx-serialization" }
kotlinx-serialization-json = { module = "org.jetbrains.kotlinx:kotlinx-serialization-json", version.ref = "kotlinx-serialization" }
mockserver = { module = "org.testcontainers:mockserver", version.ref = "testcontainers" }
mockserver-client = { module = "org.mock-server:mockserver-client-java-no-dependencies", version.ref = "mockserverClient" }
nativeImageSvm = { module = "org.graalvm.nativeimage:svm", version.ref = "graalvm" }
openjsse = "org.openjsse:openjsse:1.1.14"
playservices-safetynet = "com.google.android.gms:play-services-safetynet:18.1.0"
robolectric-android = "org.robolectric:android-all:14-robolectric-10818077"
robolectric = "org.robolectric:robolectric:4.12.2"
signature-android-apilevel21 = "net.sf.androidscents.signature:android-api-level-21:5.0.1_r2"
signature-android-apilevel24 = "net.sf.androidscents.signature:android-api-level-24:7.0_r2"
squareup-moshi = { module = "com.squareup.moshi:moshi", version.ref = "com-squareup-moshi" }
squareup-moshi-compiler = { module = "com.squareup.moshi:moshi-kotlin-codegen", version.ref = "com-squareup-moshi" }
squareup-moshi-kotlin = { module = "com.squareup.moshi:moshi-kotlin", version.ref = "com-squareup-moshi" }
squareup-okhttp-icu = "com.squareup.okhttpicu:okhttp-icu:0.2.0"
squareup-kotlinPoet = "com.squareup:kotlinpoet:1.17.0"
squareup-okio = { module = "com.squareup.okio:okio", version.ref = "com-squareup-okio" }
squareup-okio-fakefilesystem = { module = "com.squareup.okio:okio-fakefilesystem", version.ref = "com-squareup-okio" }
squareup-okio-nodefilesystem = { module = "com.squareup.okio:okio-nodefilesystem", version.ref = "com-squareup-okio" }
testcontainers = { module = "org.testcontainers:testcontainers", version.ref = "testcontainers" }
testcontainers-junit5 = { module = "org.testcontainers:junit-jupiter", version.ref = "testcontainers" }<|MERGE_RESOLUTION|>--- conflicted
+++ resolved
@@ -9,13 +9,8 @@
 mockserverClient = "5.15.0"
 org-bouncycastle = "1.76"
 org-conscrypt = "2.5.2"
-<<<<<<< HEAD
-org-jetbrains-coroutines = "1.8.0"
+org-jetbrains-coroutines = "1.8.1"
 org-jetbrains-kotlin = "1.9.24"
-=======
-org-jetbrains-coroutines = "1.8.1"
-org-jetbrains-kotlin = "1.9.23"
->>>>>>> 717aea70
 org-junit-jupiter = "5.10.2"
 testcontainers = "1.19.8"
 
