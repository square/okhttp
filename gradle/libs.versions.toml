[versions]
# 7.0.0 is JDK 17+ https://github.com/bndtools/bnd/wiki/Changes-in-7.0.0
biz-aQute-bnd = "6.4.0"
checkStyle = "10.23.1"
com-squareup-moshi = "1.15.2"
com-squareup-okio = "3.10.2"
de-mannodermaus-junit5 = "1.7.0"
graalvm = "24.2.1"
junit-platform = "1.12.2"
kotlinx-serialization = "1.8.1"
<<<<<<< HEAD
ksp = "2.1.20-1.0.31"
lintGradle = "1.0.0-alpha03"
=======
ksp = "2.1.0-1.0.29"
lintGradle = "1.0.0-alpha04"
>>>>>>> 16606fd1
mockserverClient = "5.15.0"
org-bouncycastle = "1.80"
org-conscrypt = "2.5.2"
org-jetbrains-coroutines = "1.10.2"
<<<<<<< HEAD
org-jetbrains-kotlin = "2.1.20"
org-junit-jupiter = "5.12.1"
=======
org-jetbrains-kotlin = "2.1.10"
org-junit-jupiter = "5.12.2"
>>>>>>> 16606fd1
retrofit = "2.11.0"
startupRuntime = "1.2.0"
testcontainers = "1.21.0"

[libraries]
amazonCorretto = "software.amazon.cryptools:AmazonCorrettoCryptoProvider:2.5.0"
androidx-activity = "androidx.activity:activity-ktx:1.10.1"
androidx-annotation = "androidx.annotation:annotation:1.9.1"
androidx-espresso-core = "androidx.test.espresso:espresso-core:3.6.1"
androidx-junit = "androidx.test.ext:junit:1.2.1"
androidx-lint-gradle = { module = "androidx.lint:lint-gradle", version.ref = "lintGradle" }
androidx-startup-runtime = { module = "androidx.startup:startup-runtime", version.ref = "startupRuntime" }
androidx-test-runner = "androidx.test:runner:1.6.2"
animalsniffer-annotations = "org.codehaus.mojo:animal-sniffer-annotations:1.24"
aqute-resolve = { module = "biz.aQute.bnd:biz.aQute.resolve", version.ref = "biz-aQute-bnd" }
assertk = "com.willowtreeapps.assertk:assertk:0.28.1"
bouncycastle-bcpkix = { module = "org.bouncycastle:bcpkix-jdk15to18", version.ref = "org-bouncycastle" }
bouncycastle-bcprov = { module = "org.bouncycastle:bcprov-jdk15to18", version.ref = "org-bouncycastle" }
bouncycastle-bctls = { module = "org.bouncycastle:bctls-jdk15to18", version.ref = "org-bouncycastle" }
brotli-dec = "org.brotli:dec:0.1.2"
checkStyle = { module = "com.puppycrawl.tools:checkstyle", version.ref = "checkStyle" }
clikt = "com.github.ajalt.clikt:clikt:5.0.3"
codehaus-signature-java18 = "org.codehaus.mojo.signature:java18:1.0"
conscrypt-android = { module = "org.conscrypt:conscrypt-android", version.ref = "org-conscrypt" }
conscrypt-openjdk = { module = "org.conscrypt:conscrypt-openjdk-uber", version.ref = "org-conscrypt" }
converter-moshi = { module = "com.squareup.retrofit2:converter-moshi", version.ref = "retrofit" }
eclipseOsgi = "org.eclipse.platform:org.eclipse.osgi:3.23.0"
findbugs-jsr305 = "com.google.code.findbugs:jsr305:3.0.2"
graal-sdk = { module = "org.graalvm.sdk:graal-sdk", version.ref = "graalvm" }
gradlePlugin-android = "com.android.tools.build:gradle:8.9.2"
gradlePlugin-androidJunit5 = "de.mannodermaus.gradle.plugins:android-junit5:1.12.0.0"
gradlePlugin-animalsniffer = "ru.vyarus:gradle-animalsniffer-plugin:1.7.2"
gradlePlugin-binaryCompatibilityValidator = "org.jetbrains.kotlinx.binary-compatibility-validator:org.jetbrains.kotlinx.binary-compatibility-validator.gradle.plugin:0.17.0"
gradlePlugin-bnd = { module = "biz.aQute.bnd:biz.aQute.bnd.gradle", version.ref = "biz-aQute-bnd" }
gradlePlugin-dokka = "org.jetbrains.dokka:dokka-gradle-plugin:2.0.0"
gradlePlugin-errorprone = "net.ltgt.gradle:gradle-errorprone-plugin:4.2.0"
gradlePlugin-graalvmBuildTools = "org.graalvm.buildtools.native:org.graalvm.buildtools.native.gradle.plugin:0.10.6"
gradlePlugin-kotlin = { module = "org.jetbrains.kotlin:kotlin-gradle-plugin", version.ref = "org-jetbrains-kotlin" }
gradlePlugin-kotlinSerialization = { module = "org.jetbrains.kotlin:kotlin-serialization", version.ref = "org-jetbrains-kotlin" }
gradlePlugin-mavenPublish = "com.vanniktech:gradle-maven-publish-plugin:0.31.0"
gradlePlugin-mavenSympathy = "io.github.usefulness.maven-sympathy:io.github.usefulness.maven-sympathy.gradle.plugin:0.3.0"
gradlePlugin-shadow = "gradle.plugin.com.github.johnrengelman:shadow:8.0.0"
gradlePlugin-spotless = "com.diffplug.spotless:spotless-plugin-gradle:7.0.3"
hamcrestLibrary = "org.hamcrest:hamcrest-library:3.0"
httpClient5 = "org.apache.httpcomponents.client5:httpclient5:5.4.4"
jettyClient = "org.eclipse.jetty:jetty-client:9.4.57.v20241219"
jnr-unixsocket = "com.github.jnr:jnr-unixsocket:0.38.23"
jsoup = "org.jsoup:jsoup:1.20.1"
junit = "junit:junit:4.13.2"
junit-ktx = "androidx.test.ext:junit-ktx:1.2.1"
junit-jupiter-api = { module = "org.junit.jupiter:junit-jupiter-api", version.ref = "org-junit-jupiter" }
junit-jupiter-engine = { module = "org.junit.jupiter:junit-jupiter-engine", version.ref = "org-junit-jupiter" }
junit-jupiter-params = { module = "org.junit.jupiter:junit-jupiter-params", version.ref = "org-junit-jupiter" }
junit-platform-console = { module = "org.junit.platform:junit-platform-console", version.ref = "junit-platform" }
junit-platform-launcher = { module = "org.junit.platform:junit-platform-launcher", version.ref = "junit-platform" }
junit-vintage-engine = { module = "org.junit.vintage:junit-vintage-engine", version.ref = "org-junit-jupiter" }
junit-pioneer = "org.junit-pioneer:junit-pioneer:1.9.1"
junit5android-core = { module = "de.mannodermaus.junit5:android-test-core", version.ref = "de-mannodermaus-junit5" }
junit5android-runner = { module = "de.mannodermaus.junit5:android-test-runner", version.ref = "de-mannodermaus-junit5" }
kotlin-junit5 = { module = "org.jetbrains.kotlin:kotlin-test-junit5", version.ref = "org-jetbrains-kotlin" }
kotlin-reflect = { module = "org.jetbrains.kotlin:kotlin-reflect", version.ref = "org-jetbrains-kotlin" }
kotlin-stdlib = { module = "org.jetbrains.kotlin:kotlin-stdlib", version.ref = "org-jetbrains-kotlin" }
kotlin-stdlib-osgi = { module = "org.jetbrains.kotlin:kotlin-osgi-bundle", version.ref = "org-jetbrains-kotlin" }
kotlin-test-annotations = { module = "org.jetbrains.kotlin:kotlin-test-annotations-common", version.ref = "org-jetbrains-kotlin" }
kotlin-test-common = { module = "org.jetbrains.kotlin:kotlin-test-common", version.ref = "org-jetbrains-kotlin" }
kotlin-test-junit = { module = "org.jetbrains.kotlin:kotlin-test-junit", version.ref = "org-jetbrains-kotlin" }
kotlinx-coroutines-core = { module = "org.jetbrains.kotlinx:kotlinx-coroutines-core", version.ref = "org-jetbrains-coroutines" }
kotlinx-coroutines-test = { module = "org.jetbrains.kotlinx:kotlinx-coroutines-test", version.ref = "org-jetbrains-coroutines" }
kotlinx-serialization-core = { module = "org.jetbrains.kotlinx:kotlinx-serialization-core", version.ref = "kotlinx-serialization" }
kotlinx-serialization-json = { module = "org.jetbrains.kotlinx:kotlinx-serialization-json", version.ref = "kotlinx-serialization" }
mockserver = { module = "org.testcontainers:mockserver", version.ref = "testcontainers" }
mockserver-client = { module = "org.mock-server:mockserver-client-java-no-dependencies", version.ref = "mockserverClient" }
nativeImageSvm = { module = "org.graalvm.nativeimage:svm", version.ref = "graalvm" }
openjsse = "org.openjsse:openjsse:1.1.14"
playservices-safetynet = "com.google.android.gms:play-services-safetynet:18.1.0"
retrofit = { module = "com.squareup.retrofit2:retrofit", version.ref = "retrofit" }
robolectric-android = "org.robolectric:android-all:15-robolectric-12650502"
robolectric = "org.robolectric:robolectric:4.14.1"
signature-android-apilevel21 = "net.sf.androidscents.signature:android-api-level-21:5.0.1_r2"
signature-android-apilevel24 = "net.sf.androidscents.signature:android-api-level-24:7.0_r2"
squareup-moshi = { module = "com.squareup.moshi:moshi", version.ref = "com-squareup-moshi" }
squareup-moshi-compiler = { module = "com.squareup.moshi:moshi-kotlin-codegen", version.ref = "com-squareup-moshi" }
squareup-moshi-kotlin = { module = "com.squareup.moshi:moshi-kotlin", version.ref = "com-squareup-moshi" }
squareup-okhttp-icu = "com.squareup.okhttpicu:okhttp-icu:0.2.0"
squareup-kotlinPoet = "com.squareup:kotlinpoet:2.0.0"
squareup-okio = { module = "com.squareup.okio:okio", version.ref = "com-squareup-okio" }
squareup-okio-fakefilesystem = { module = "com.squareup.okio:okio-fakefilesystem", version.ref = "com-squareup-okio" }
squareup-okio-nodefilesystem = { module = "com.squareup.okio:okio-nodefilesystem", version.ref = "com-squareup-okio" }
testcontainers = { module = "org.testcontainers:testcontainers", version.ref = "testcontainers" }
testcontainers-junit5 = { module = "org.testcontainers:junit-jupiter", version.ref = "testcontainers" }<|MERGE_RESOLUTION|>--- conflicted
+++ resolved
@@ -8,24 +8,14 @@
 graalvm = "24.2.1"
 junit-platform = "1.12.2"
 kotlinx-serialization = "1.8.1"
-<<<<<<< HEAD
 ksp = "2.1.20-1.0.31"
-lintGradle = "1.0.0-alpha03"
-=======
-ksp = "2.1.0-1.0.29"
 lintGradle = "1.0.0-alpha04"
->>>>>>> 16606fd1
 mockserverClient = "5.15.0"
 org-bouncycastle = "1.80"
 org-conscrypt = "2.5.2"
 org-jetbrains-coroutines = "1.10.2"
-<<<<<<< HEAD
 org-jetbrains-kotlin = "2.1.20"
-org-junit-jupiter = "5.12.1"
-=======
-org-jetbrains-kotlin = "2.1.10"
 org-junit-jupiter = "5.12.2"
->>>>>>> 16606fd1
 retrofit = "2.11.0"
 startupRuntime = "1.2.0"
 testcontainers = "1.21.0"
