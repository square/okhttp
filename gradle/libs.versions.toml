[versions]
biz-aQute-bnd = "6.4.0"
checkStyle = "10.11.0"
com-squareup-moshi = "1.15.0"
com-squareup-okio = "3.3.0"
de-mannodermaus-junit5 = "1.3.0"
graalvm = "22.3.2"
kotlinx-serialization = "1.5.1"
org-bouncycastle = "1.73"
org-conscrypt = "2.5.2"
<<<<<<< HEAD
org-jetbrains-coroutines = "1.6.4"
=======
org-jetbrains-coroutines = "1.7.1"
>>>>>>> be5fa262
org-jetbrains-kotlin = "1.8.21"
org-junit-jupiter = "5.9.3"

[libraries]
amazonCorretto = "software.amazon.cryptools:AmazonCorrettoCryptoProvider:2.0.0"
androidx-annotation = "androidx.annotation:annotation:1.6.0"
androidx-espresso-core = "androidx.test.espresso:espresso-core:3.5.1"
androidx-junit = "androidx.test.ext:junit:1.1.5"
androidx-test-runner = "androidx.test:runner:1.5.2"
animalsniffer-annotations = "org.codehaus.mojo:animal-sniffer-annotations:1.23"
aqute-resolve = { module = "biz.aQute.bnd:biz.aQute.resolve", version.ref = "biz-aQute-bnd" }
assertj-core = "org.assertj:assertj-core:3.24.2"
assertk = "com.willowtreeapps.assertk:assertk:0.26.1"
bouncycastle-bcpkix = { module = "org.bouncycastle:bcpkix-jdk15to18", version.ref = "org-bouncycastle" }
bouncycastle-bcprov = { module = "org.bouncycastle:bcprov-jdk15to18", version.ref = "org-bouncycastle" }
bouncycastle-bctls = { module = "org.bouncycastle:bctls-jdk15to18", version.ref = "org-bouncycastle" }
brotli-dec = "org.brotli:dec:0.1.2"
checkStyle = { module = "com.puppycrawl.tools:checkstyle", version.ref = "checkStyle" }
clikt = "com.github.ajalt.clikt:clikt:3.5.2"
codehaus-signature-java18 = "org.codehaus.mojo.signature:java18:1.0"
conscrypt-android = { module = "org.conscrypt:conscrypt-android", version.ref = "org-conscrypt" }
conscrypt-openjdk = { module = "org.conscrypt:conscrypt-openjdk-uber", version.ref = "org-conscrypt" }
eclipseOsgi = "org.eclipse.platform:org.eclipse.osgi:3.18.300"
findbugs-jsr305 = "com.google.code.findbugs:jsr305:3.0.2"
gradlePlugin-android = "com.android.tools.build:gradle:7.3.1"
gradlePlugin-androidJunit5 = "de.mannodermaus.gradle.plugins:android-junit5:1.9.3.0"
gradlePlugin-animalsniffer = "ru.vyarus:gradle-animalsniffer-plugin:1.7.0"
gradlePlugin-binaryCompatibilityValidator = "org.jetbrains.kotlinx.binary-compatibility-validator:org.jetbrains.kotlinx.binary-compatibility-validator.gradle.plugin:0.13.1"
gradlePlugin-bnd = { module = "biz.aQute.bnd:biz.aQute.bnd.gradle", version.ref = "biz-aQute-bnd" }
gradlePlugin-dokka = "org.jetbrains.dokka:dokka-gradle-plugin:1.8.10"
gradlePlugin-errorprone = "net.ltgt.gradle:gradle-errorprone-plugin:3.1.0"
gradlePlugin-graal = "com.palantir.graal:gradle-graal:0.12.0"
gradlePlugin-kotlin = { module = "org.jetbrains.kotlin:kotlin-gradle-plugin", version.ref = "org-jetbrains-kotlin" }
gradlePlugin-kotlinSerialization = { module = "org.jetbrains.kotlin:kotlin-serialization", version.ref = "org-jetbrains-kotlin" }
gradlePlugin-mavenPublish = "com.vanniktech:gradle-maven-publish-plugin:0.25.2"
gradlePlugin-shadow = "gradle.plugin.com.github.johnrengelman:shadow:7.1.2"
gradlePlugin-spotless = "com.diffplug.spotless:spotless-plugin-gradle:6.19.0"
guava-jre = "com.google.guava:guava:32.0.0-jre"
hamcrestLibrary = "org.hamcrest:hamcrest-library:2.2"
httpClient5 = "org.apache.httpcomponents.client5:httpclient5:5.2.1"
jettyClient = "org.eclipse.jetty:jetty-client:9.4.51.v20230217"
jnr-unixsocket = "com.github.jnr:jnr-unixsocket:0.38.19"
jsoup = "org.jsoup:jsoup:1.16.1"
junit = "junit:junit:4.13.2"
junit-jupiter-api = { module = "org.junit.jupiter:junit-jupiter-api", version.ref = "org-junit-jupiter" }
junit-jupiter-engine = { module = "org.junit.jupiter:junit-jupiter-engine", version.ref = "org-junit-jupiter" }
junit-jupiter-params = { module = "org.junit.jupiter:junit-jupiter-params", version.ref = "org-junit-jupiter" }
junit-platform-console = "org.junit.platform:junit-platform-console:1.9.3"
junit-vintage-engine = "org.junit.vintage:junit-vintage-engine:5.9.3"
junit-pioneer = "org.junit-pioneer:junit-pioneer:1.9.1"
junit5android-core = { module = "de.mannodermaus.junit5:android-test-core", version.ref = "de-mannodermaus-junit5" }
junit5android-runner = { module = "de.mannodermaus.junit5:android-test-runner", version.ref = "de-mannodermaus-junit5" }
kotlin-junit5 = { module = "org.jetbrains.kotlin:kotlin-test-junit5", version.ref = "org-jetbrains-kotlin" }
kotlin-reflect = { module = "org.jetbrains.kotlin:kotlin-reflect", version.ref = "org-jetbrains-kotlin" }
kotlin-stdlib = { module = "org.jetbrains.kotlin:kotlin-stdlib", version.ref = "org-jetbrains-kotlin" }
kotlin-stdlib-osgi = { module = "org.jetbrains.kotlin:kotlin-osgi-bundle", version.ref = "org-jetbrains-kotlin" }
kotlin-test-annotations = { module = "org.jetbrains.kotlin:kotlin-test-annotations-common", version.ref = "org-jetbrains-kotlin" }
kotlin-test-common = { module = "org.jetbrains.kotlin:kotlin-test-common", version.ref = "org-jetbrains-kotlin" }
kotlin-test-js = { module = "org.jetbrains.kotlin:kotlin-test-js", version.ref = "org-jetbrains-kotlin" }
kotlin-test-junit = { module = "org.jetbrains.kotlin:kotlin-test-junit", version.ref = "org-jetbrains-kotlin" }
kotlinx-coroutines-core = { module = "org.jetbrains.kotlinx:kotlinx-coroutines-core", version.ref = "org-jetbrains-coroutines" }
kotlinx-coroutines-test = { module = "org.jetbrains.kotlinx:kotlinx-coroutines-test", version.ref = "org-jetbrains-coroutines" }
kotlinx-serialization-core = { module = "org.jetbrains.kotlinx:kotlinx-serialization-core", version.ref = "kotlinx-serialization" }
kotlinx-serialization-json = { module = "org.jetbrains.kotlinx:kotlinx-serialization-json", version.ref = "kotlinx-serialization" }
nativeImageSvm = { module = "org.graalvm.nativeimage:svm", version.ref = "graalvm" }
openjsse = "org.openjsse:openjsse:1.1.12"
playservices-safetynet = "com.google.android.gms:play-services-safetynet:18.0.1"
robolectric-android = "org.robolectric:android-all:13-robolectric-9030017"
signature-android-apilevel21 = "net.sf.androidscents.signature:android-api-level-21:5.0.1_r2"
signature-android-apilevel24 = "net.sf.androidscents.signature:android-api-level-24:7.0_r2"
squareup-moshi = { module = "com.squareup.moshi:moshi", version.ref = "com-squareup-moshi" }
squareup-moshi-compiler = { module = "com.squareup.moshi:moshi-kotlin-codegen", version.ref = "com-squareup-moshi" }
squareup-moshi-kotlin = { module = "com.squareup.moshi:moshi-kotlin", version.ref = "com-squareup-moshi" }
squareup-okhttp-icu = "com.squareup.okhttpicu:okhttp-icu:0.2.0"
squareup-kotlinPoet = "com.squareup:kotlinpoet:1.13.2"
squareup-okio = { module = "com.squareup.okio:okio", version.ref = "com-squareup-okio" }
squareup-okio-fakefilesystem = { module = "com.squareup.okio:okio-fakefilesystem", version.ref = "com-squareup-okio" }
squareup-okio-nodefilesystem = { module = "com.squareup.okio:okio-nodefilesystem", version.ref = "com-squareup-okio" }<|MERGE_RESOLUTION|>--- conflicted
+++ resolved
@@ -8,11 +8,7 @@
 kotlinx-serialization = "1.5.1"
 org-bouncycastle = "1.73"
 org-conscrypt = "2.5.2"
-<<<<<<< HEAD
-org-jetbrains-coroutines = "1.6.4"
-=======
 org-jetbrains-coroutines = "1.7.1"
->>>>>>> be5fa262
 org-jetbrains-kotlin = "1.8.21"
 org-junit-jupiter = "5.9.3"
 
