buildscript {
  ext.versions = [
      'animalSniffer': '1.19',
      'assertj': '3.15.0',
      'bouncycastle': '1.67',
      'brotli': '0.1.2',
      'checkstyle': '8.28',
      'conscrypt': '2.5.1',
      'corretto': '1.3.1',
      'findbugs': '3.0.2',
      'guava': '28.2-jre',
      'java': '1.8',
      'jnrUnixsocket': '0.28',
      'jsoup': '1.13.1',
      'junit': '4.13',
      'junit5': '5.7.0',
      'kotlin': '1.4.21',
      'moshi': '1.11.0',
      'okio': '3.0.0-alpha.1',
      'ktlint': '0.38.0',
      'picocli': '4.5.1',
      'openjsse': '1.1.0',
      'bnd': '5.1.2',
      'equinox': '3.16.0'
  ]

  ext.deps = [
      'picocli': "info.picocli:picocli:${versions.picocli}",
      'android': "org.robolectric:android-all:11-robolectric-6757853",
      'animalSniffer': "org.codehaus.mojo:animal-sniffer-annotations:${versions.animalSniffer}",
      'assertj': "org.assertj:assertj-core:${versions.assertj}",
      'bouncycastle': "org.bouncycastle:bcprov-jdk15to18:${versions.bouncycastle}",
      'bouncycastlepkix': "org.bouncycastle:bcpkix-jdk15to18:${versions.bouncycastle}",
      'bouncycastletls': "org.bouncycastle:bctls-jdk15to18:${versions.bouncycastle}",
      'brotli': "org.brotli:dec:${versions.brotli}",
      'conscrypt': "org.conscrypt:conscrypt-openjdk-uber:${versions.conscrypt}",
      'corretto': "software.amazon.cryptools:AmazonCorrettoCryptoProvider:${versions.corretto}:linux-x86_64",
      'guava': "com.google.guava:guava:${versions.guava}",
      'hamcrest': 'org.hamcrest:hamcrest-library:2.1',
      'jnrUnixsocket': "com.github.jnr:jnr-unixsocket:${versions.jnrUnixsocket}",
      'jsoup': "org.jsoup:jsoup:${versions.jsoup}",
      'jsr305': "com.google.code.findbugs:jsr305:${versions.findbugs}",
      'junit': "junit:junit:${versions.junit}",
      'junit5Api': "org.junit.jupiter:junit-jupiter-api:${versions.junit5}",
      'junit5JupiterEngine': "org.junit.jupiter:junit-jupiter-engine:${versions.junit5}",
      'junit5JupiterParams': "org.junit.jupiter:junit-jupiter-params:${versions.junit5}",
      'junit5VintageEngine': "org.junit.vintage:junit-vintage-engine:${versions.junit5}",
      'junitPlatformConsole': "org.junit.platform:junit-platform-console:1.7.0",
      'kotlinStdlib': "org.jetbrains.kotlin:kotlin-stdlib:${versions.kotlin}",
      'moshi': "com.squareup.moshi:moshi:${versions.moshi}",
      'moshiKotlin': "com.squareup.moshi:moshi-kotlin-codegen:${versions.moshi}",
      'okio': "com.squareup.okio:okio:${versions.okio}",
      'okioFakeFileSystem': "com.squareup.okio:okio-fakefilesystem:${versions.okio}",
      'openjsse': "org.openjsse:openjsse:${versions.openjsse}",
      'bnd': "biz.aQute.bnd:biz.aQute.bnd.gradle:${versions.bnd}",
      'bndResolve': "biz.aQute.bnd:biz.aQute.resolve:${versions.bnd}",
      'equinox': "org.eclipse.platform:org.eclipse.osgi:${versions.equinox}",
      'kotlinStdlibOsgi': "org.jetbrains.kotlin:kotlin-osgi-bundle:${versions.kotlin}"
  ]

  dependencies {
    classpath "org.jetbrains.kotlin:kotlin-gradle-plugin:1.4.21"
    classpath "org.jetbrains.dokka:dokka-gradle-plugin:0.10.1"
    classpath "com.android.tools.build:gradle:4.0.2"
    classpath deps.bnd
  }

  repositories {
    mavenCentral()
    gradlePluginPortal()
    google()
  }
}

plugins {
  id "ru.vyarus.animalsniffer" version "1.5.1"
  id "com.github.johnrengelman.shadow" version "5.2.0"
  id "me.champeau.gradle.japicmp" version "0.2.9"
  id "com.diffplug.spotless" version "5.1.2"
  id "net.ltgt.errorprone" version "1.2.1"
}

/** Returns the artifact ID for the project, or null if it is not published. */
ext.publishedArtifactId = { project ->
  if (project.name == 'okhttp-logging-interceptor') {
    return 'logging-interceptor'
  } else if (project.name == 'mockwebserver') {
    return 'mockwebserver3'
  } else if (project.name == 'mockwebserver-junit4') {
    return 'mockwebserver3-junit4'
  } else if (project.name == 'mockwebserver-junit5') {
    return 'mockwebserver3-junit5'
  } else if (project.name == 'mockwebserver-deprecated') {
    return 'mockwebserver'
  } else if (project.name == 'okcurl'
          || project.name == 'okhttp'
          || project.name == 'okhttp-bom'
          || project.name == 'okhttp-brotli'
          || project.name == 'okhttp-dnsoverhttps'
          || project.name == 'okhttp-sse'
          || project.name == 'okhttp-tls'
          || project.name == 'okhttp-urlconnection') {
    return project.name
  } else {
    return null // Not published.
  }
}

allprojects {
  group = 'com.squareup.okhttp3'
  project.ext.artifactId = rootProject.ext.publishedArtifactId(project)
<<<<<<< HEAD
  version = '4.10.0-SNAPSHOT'

  repositories {
    mavenCentral()
    maven { url 'https://dl.bintray.com/kotlin/dokka' }
    maven { url 'https://kotlin.bintray.com/kotlinx/' }
    google()
  }
=======
  version = '5.0.0-SNAPSHOT'
>>>>>>> edf477cb

  task downloadDependencies() {
    description 'Download all dependencies to the Gradle cache'
    doLast {
      configurations.findAll { it.canBeResolved }.files
    }
  }
}

ext.applyOsgi = { project ->
  project.apply plugin: 'biz.aQute.bnd.builder'

  project.sourceSets {
    osgi
  }

  project.jar { t ->
    t.setClasspath(project.sourceSets.osgi['compileClasspath'] + project.sourceSets.main['compileClasspath'])
  }

  project.dependencies {
    // The OSGi kotlin-stdlib lets bnd infer bundle versions.
    osgiApi deps.kotlinStdlibOsgi
  }
}

/** Configure building for Java+Kotlin projects. */
subprojects { project ->
  if (project.name == 'android-test') return
  if (project.name == 'okhttp-bom') return
  if (project.name == 'regression-test') return

  apply plugin: "org.jetbrains.kotlin.jvm"
  apply plugin: 'java'
  apply plugin: 'java-library'
  apply plugin: 'checkstyle'
  apply plugin: 'ru.vyarus.animalsniffer'
  apply plugin: 'org.jetbrains.dokka'
  apply plugin: 'biz.aQute.bnd.builder'

  tasks.withType(JavaCompile) {
    options.encoding = 'UTF-8'
  }

  java {
    toolchain {
      languageVersion = JavaLanguageVersion.of(11)
      vendor = JvmVendorSpec.ADOPTOPENJDK
    }
  }

  checkstyleMain.exclude '**/CipherSuite.java'
  configurations {
    checkstyleConfig
  }
  dependencies {
    checkstyleConfig dependencies.create("com.puppycrawl.tools:checkstyle:${versions.checkstyle}") {
      transitive = false
    }
  }
  afterEvaluate {
    checkstyle {
      config = resources.text.fromArchiveEntry(configurations.checkstyleConfig, 'google_checks.xml')
      toolVersion "${versions.checkstyle}"
      sourceSets = [project.sourceSets.main]
    }
  }

  // Animal Sniffer confirms we generally don't use APIs not on Java 8.
  animalsniffer {
    annotation "okhttp3.internal.SuppressSignatureCheck"
    sourceSets = [sourceSets.main]
  }
  dependencies {
    signature 'net.sf.androidscents.signature:android-api-level-21:5.0.1_r2@signature'
    signature 'org.codehaus.mojo.signature:java18:1.0@signature'
  }

  tasks.withType(org.jetbrains.kotlin.gradle.tasks.KotlinCompile).configureEach {
    kotlinOptions {
      jvmTarget = "1.8"
    }
  }

  def platform = System.getProperty("okhttp.platform", "jdk9")
  def testJavaVersion = Integer.getInteger("test.java.version", 11)

  dependencies {
    testRuntimeOnly(deps.junit5JupiterEngine)
    testRuntimeOnly(deps.junit5VintageEngine)
  }

  test {
    useJUnitPlatform()
    jvmArgs += "-Dokhttp.platform=$platform"

    javaLauncher = javaToolchains.launcherFor {
      languageVersion = JavaLanguageVersion.of(testJavaVersion)
      vendor = JvmVendorSpec.ADOPTOPENJDK
    }

    maxParallelForks Runtime.runtime.availableProcessors() * 2
    testLogging {
      exceptionFormat = 'full'
    }

    systemProperty 'okhttp.platform', platform
    systemProperty 'junit.jupiter.extensions.autodetection.enabled', 'true'
  }

  if (platform == "jdk8alpn") {
    // Add alpn-boot on Java 8 so we can use HTTP/2 without a stable API.
    def alpnBootVersion = alpnBootVersion()
    if (alpnBootVersion != null) {
      def alpnBootJar = configurations.detachedConfiguration(
              dependencies.create("org.mortbay.jetty.alpn:alpn-boot:$alpnBootVersion")).singleFile
      test {
        jvmArgs += "-Xbootclasspath/p:${alpnBootJar}"
      }
    }
  } else if (platform == "conscrypt") {
    dependencies {
      testRuntime "org.conscrypt:conscrypt-openjdk-uber:${versions.conscrypt}"
    }
  } else if (platform == "openjsse") {
    dependencies {
      testRuntime deps.openjsse
    }
  }

  tasks.withType(JavaCompile).configureEach {
    sourceCompatibility = JavaVersion.VERSION_1_8
    targetCompatibility = JavaVersion.VERSION_1_8
  }

  dokka {
    configuration {
      reportUndocumented = false
      skipDeprecated = true
      jdkVersion = 8
      perPackageOption {
        prefix = "okhttp3.internal"
        suppress = true
      }
      if (project.file('Module.md').exists()) {
        includes = ['Module.md']
      }
      externalDocumentationLink {
        url = new URL("https://square.github.io/okio/2.x/okio/")
        packageListUrl = new URL("https://square.github.io/okio/2.x/okio/package-list")
      }
    }
  }
}

/** Configure publishing and signing for published Java and JavaPlatform subprojects. */
subprojects { project ->
  if (project.ext.artifactId == null) return
  def bom = project.ext.artifactId == 'okhttp-bom'

  if (bom) {
    apply plugin: 'java-platform'
  }

  apply plugin: 'maven-publish'
  apply plugin: 'signing'

  publishing {
    if (!bom) {
      java {
        withJavadocJar()
        withSourcesJar()
      }
    }

    publications {
      maven(MavenPublication) {
        groupId = project.group
        artifactId = project.ext.artifactId
        version = project.version
        if (bom) {
          from components.javaPlatform
        } else {
          from components.java
        }
        pom {
          name = project.name
          description = 'Square’s meticulous HTTP client for Java and Kotlin.'
          url = 'https://square.github.io/okhttp/'
          licenses {
            license {
              name = 'The Apache Software License, Version 2.0'
              url = 'http://www.apache.org/licenses/LICENSE-2.0.txt'
            }
          }
          developers {
            developer {
              name = 'Square, Inc.'
            }
          }
          scm {
            connection = 'scm:git:https://github.com/square/okhttp.git'
            developerConnection = 'scm:git:ssh://git@github.com/square/okhttp.git'
            url = 'https://github.com/square/okhttp'
          }
        }
      }
    }

    repositories {
      maven {
        name = "mavencentral"
        url = "https://oss.sonatype.org/service/local/staging/deploy/maven2/"
        credentials {
          username System.getenv('SONATYPE_NEXUS_USERNAME')
          password System.getenv('SONATYPE_NEXUS_PASSWORD')
        }
      }
    }
  }

  signing {
    sign publishing.publications.maven
  }
}


tasks.wrapper {
  distributionType = Wrapper.DistributionType.ALL
}

/**
 * Returns the alpn-boot version specific to this OpenJDK 8 JVM, or null if this is not a Java 8 VM.
 * https://github.com/xjdr/xio/blob/master/alpn-boot.gradle
 */
def alpnBootVersion() {
  def version = System.getProperty('alpn.boot.version')

  if (version != null) {
    return version
  }

  def javaVersion = System.getProperty("java.version")
  def patchVersionMatcher = (javaVersion =~ /1\.8\.0_(\d+)(-.*)?/)
  if (!patchVersionMatcher.find()) return null
  def patchVersion = Integer.parseInt(patchVersionMatcher.group(1))
  return alpnBootVersionForPatchVersion(javaVersion, patchVersion)
}

static def alpnBootVersionForPatchVersion(String javaVersion, int patchVersion) {
  // https://www.eclipse.org/jetty/documentation/current/alpn-chapter.html#alpn-versions
  switch (patchVersion) {
    case 0..24:
      return '8.1.0.v20141016'
    case 25..30:
      return '8.1.2.v20141202'
    case 31..50:
      return '8.1.3.v20150130'
    case 51..59:
      return '8.1.4.v20150727'
    case 60..64:
      return '8.1.5.v20150921'
    case 65..70:
      return '8.1.6.v20151105'
    case 71..77:
      return '8.1.7.v20160121'
    case 78..101:
      return '8.1.8.v20160420'
    case 102..111:
      return '8.1.9.v20160720'
    case 112..120:
      return '8.1.10.v20161026'
    case 121..160:
      return '8.1.11.v20170118'
    case 161..181:
      return '8.1.12.v20180117'
    case 191..242:
      return '8.1.13.v20181017'
    default:
      throw new IllegalStateException("Unexpected Java version: ${javaVersion}")
  }
}

/**
 * Returns a .jar file for the golden version of this project.
 * https://github.com/Visistema/Groovy1/blob/ba5eb9b2f19ca0cc8927359ce414c4e1974b7016/gradle/binarycompatibility.gradle#L48
 */
ext.baselineJar = { project, version ->
  def group = project.group
  def artifactId = project.ext.artifactId
  try {
    String jarFile = "$artifactId-${version}.jar"
    project.group = 'virtual_group_for_japicmp' // Prevent it from resolving the current version.
    def dependency = project.dependencies.create("$group:$artifactId:$version@jar")
    return project.configurations.detachedConfiguration(dependency).files
        .find { (it.name == jarFile) }
  } finally {
    project.group = group
  }
}
ext.baselineVersion = "3.14.1"<|MERGE_RESOLUTION|>--- conflicted
+++ resolved
@@ -109,8 +109,7 @@
 allprojects {
   group = 'com.squareup.okhttp3'
   project.ext.artifactId = rootProject.ext.publishedArtifactId(project)
-<<<<<<< HEAD
-  version = '4.10.0-SNAPSHOT'
+  version = '5.0.0-SNAPSHOT'
 
   repositories {
     mavenCentral()
@@ -118,9 +117,6 @@
     maven { url 'https://kotlin.bintray.com/kotlinx/' }
     google()
   }
-=======
-  version = '5.0.0-SNAPSHOT'
->>>>>>> edf477cb
 
   task downloadDependencies() {
     description 'Download all dependencies to the Gradle cache'
