import net.ltgt.gradle.errorprone.CheckSeverity

buildscript {
  ext.versions = [
      'animalSniffer': '1.18',
      'assertj': '3.15.0',
      'bouncycastle': '1.65',
      'brotli': '0.1.2',
      'checkstyle': '8.28',
<<<<<<< HEAD
      'conscrypt': '2.5.0',
      'corretto': '1.5.0',
=======
      'conscrypt': '2.5.1',
      'corretto': '1.3.1',
>>>>>>> e71f8ffe
      'findbugs': '3.0.2',
      'guava': '28.2-jre',
      'java': '1.8',
      'jnrUnixsocket': '0.28',
      'jsoup': '1.13.1',
      'junit': '4.13',
      'kotlin': '1.4.10',
      'moshi': '1.9.2',
      'okio': '2.8.0',
      'ktlint': '0.38.0',
      'picocli': '4.2.0',
      'openjsse': '1.1.0'
  ]

  ext.deps = [
      'picocli': "info.picocli:picocli:${versions.picocli}",
      'android': "org.robolectric:android-all:10-robolectric-5803371",
      'animalSniffer': "org.codehaus.mojo:animal-sniffer-annotations:${versions.animalSniffer}",
      'assertj': "org.assertj:assertj-core:${versions.assertj}",
      'bouncycastle': "org.bouncycastle:bcprov-jdk15on:${versions.bouncycastle}",
      'bouncycastlepkix': "org.bouncycastle:bcpkix-jdk15on:${versions.bouncycastle}",
      'bouncycastletls': "org.bouncycastle:bctls-jdk15on:${versions.bouncycastle}",
      'brotli': "org.brotli:dec:${versions.brotli}",
      'conscrypt': "org.conscrypt:conscrypt-openjdk-uber:${versions.conscrypt}",
      'corretto': "software.amazon.cryptools:AmazonCorrettoCryptoProvider:${versions.corretto}:linux-x86_64",
      'guava': "com.google.guava:guava:${versions.guava}",
      'jnrUnixsocket': "com.github.jnr:jnr-unixsocket:${versions.jnrUnixsocket}",
      'jsoup': "org.jsoup:jsoup:${versions.jsoup}",
      'jsr305': "com.google.code.findbugs:jsr305:${versions.findbugs}",
      'junit': "junit:junit:${versions.junit}",
      'kotlinStdlib': "org.jetbrains.kotlin:kotlin-stdlib:${versions.kotlin}",
      'moshi': "com.squareup.moshi:moshi:${versions.moshi}",
      'moshiKotlin': "com.squareup.moshi:moshi-kotlin-codegen:${versions.moshi}",
      'okio': "com.squareup.okio:okio:${versions.okio}",
      'openjsse': "org.openjsse:openjsse:${versions.openjsse}"
  ]

  dependencies {
    classpath "org.jetbrains.kotlin:kotlin-gradle-plugin:1.4.10"
    classpath "org.jetbrains.dokka:dokka-gradle-plugin:0.10.1"
    classpath "com.android.tools.build:gradle:4.0.1"
  }

  repositories {
    mavenCentral()
    gradlePluginPortal()
    google()
  }
}

plugins {
  id "ru.vyarus.animalsniffer" version "1.5.0"
  id "com.github.johnrengelman.shadow" version "5.2.0"
  id "me.champeau.gradle.japicmp" version "0.2.9"
  id "com.diffplug.spotless" version "5.1.2"
  id "net.ltgt.errorprone" version "1.2.1"
}

/** Returns the artifact ID for the project, or null if it is not published. */
ext.publishedArtifactId = { project ->
  if (project.name == 'okhttp-logging-interceptor') {
    return 'logging-interceptor'
  } else if (project.name == 'mockwebserver'
          || project.name == 'okcurl'
          || project.name == 'okhttp'
          || project.name == 'okhttp-bom'
          || project.name == 'okhttp-brotli'
          || project.name == 'okhttp-dnsoverhttps'
          || project.name == 'okhttp-sse'
          || project.name == 'okhttp-tls'
          || project.name == 'okhttp-urlconnection') {
    return project.name
  } else {
    return null // Not published.
  }
}

allprojects {
  group = 'com.squareup.okhttp3'
  project.ext.artifactId = rootProject.ext.publishedArtifactId(project)
  version = '4.10.0-SNAPSHOT'

  repositories {
    mavenCentral()
    maven {
      url 'https://dl.bintray.com/kotlin/dokka'
    }
    google()
  }

  task downloadDependencies() {
    description 'Download all dependencies to the Gradle cache'
    doLast {
      configurations.findAll { it.canBeResolved }.files
    }
  }
}

/** Configure building for Java+Kotlin projects. */
subprojects { project ->
  if (project.name == 'android-test') return
  if (project.name == 'okhttp-bom') return

  apply plugin: "org.jetbrains.kotlin.jvm"
  apply plugin: 'java'
  apply plugin: 'java-library'
  apply plugin: 'checkstyle'
  apply plugin: 'ru.vyarus.animalsniffer'
  apply plugin: 'org.jetbrains.dokka'
  sourceCompatibility = JavaVersion.VERSION_1_8
  targetCompatibility = JavaVersion.VERSION_1_8

  tasks.withType(JavaCompile) {
    options.encoding = 'UTF-8'
  }

  checkstyleMain.exclude '**/CipherSuite.java'
  configurations {
    checkstyleConfig
  }
  dependencies {
    checkstyleConfig dependencies.create("com.puppycrawl.tools:checkstyle:${versions.checkstyle}") {
      transitive = false
    }
  }
  afterEvaluate {
    checkstyle {
      config = resources.text.fromArchiveEntry(configurations.checkstyleConfig, 'google_checks.xml')
      toolVersion "${versions.checkstyle}"
      sourceSets = [project.sourceSets.main]
    }
  }

  // Animal Sniffer confirms we generally don't use APIs not on Java 8.
  animalsniffer {
    // https://github.com/mojohaus/animal-sniffer/issues/70
    excludeJars "android-all-*"
    annotation "okhttp3.internal.SuppressSignatureCheck"
    sourceSets = [sourceSets.main]
  }
  dependencies {
    signature 'net.sf.androidscents.signature:android-api-level-21:5.0.1_r2@signature'
    signature 'org.codehaus.mojo.signature:java18:1.0@signature'
  }

  tasks.withType(org.jetbrains.kotlin.gradle.tasks.KotlinCompile).configureEach {
    kotlinOptions {
      jvmTarget = "1.8"
    }
  }

  def platform = System.getProperty("okhttp.platform", "jdk9")
  def platformJavaHome = System.getProperty('test.java.home')

  test {
    jvmArgs += "-Dokhttp.platform=$platform"

    if (platformJavaHome != null) {
      executable = "$platformJavaHome/bin/java"
    }

    maxParallelForks Runtime.runtime.availableProcessors() * 2
    testLogging {
      exceptionFormat = 'full'
    }

    systemProperty 'okhttp.platform', platform
  }

  if (platform == "jdk8alpn") {
    // Add alpn-boot on Java 8 so we can use HTTP/2 without a stable API.
    def alpnBootVersion = alpnBootVersion()
    if (alpnBootVersion != null) {
      dependencies {
        testCompile "org.mortbay.jetty.alpn:alpn-boot:$alpnBootVersion"
      }
      def alpnBootJar = configurations.testCompile.find { it.name.startsWith("alpn-boot-") }
      test {
        jvmArgs += "-Xbootclasspath/p:${alpnBootJar}"
      }
    }
  } else if (platform == "conscrypt") {
    dependencies {
      testRuntime "org.conscrypt:conscrypt-openjdk-uber:${versions.conscrypt}"
    }
  } else if (platform == "openjsse") {
    dependencies {
      testRuntime deps.openjsse
    }
  }

  tasks.withType(JavaCompile).configureEach {
    sourceCompatibility = JavaVersion.VERSION_1_8
    targetCompatibility = JavaVersion.VERSION_1_8
  }

  dokka {
    configuration {
      reportUndocumented = false
      skipDeprecated = true
      jdkVersion = 8
      perPackageOption {
        prefix = "okhttp3.internal"
        suppress = true
      }
      if (project.file('Module.md').exists()) {
        includes = ['Module.md']
      }
      externalDocumentationLink {
        url = new URL("https://square.github.io/okio/2.x/okio/")
        packageListUrl = new URL("https://square.github.io/okio/2.x/okio/package-list")
      }
    }
  }
}

/** Configure publishing and signing for published Java and JavaPlatform subprojects. */
subprojects { project ->
  if (project.ext.artifactId == null) return
  def bom = project.ext.artifactId == 'okhttp-bom'

  if (bom) {
    apply plugin: 'java-platform'
  }

  apply plugin: 'maven-publish'
  apply plugin: 'signing'

  publishing {
    if (!bom) {
      java {
        withJavadocJar()
        withSourcesJar()
      }
    }

    publications {
      maven(MavenPublication) {
        groupId = project.group
        artifactId = project.ext.artifactId
        version = project.version
        if (bom) {
          from components.javaPlatform
        } else {
          from components.java
        }
        pom {
          name = project.name
          description = 'Square’s meticulous HTTP client for Java and Kotlin.'
          url = 'https://square.github.io/okhttp/'
          licenses {
            license {
              name = 'The Apache Software License, Version 2.0'
              url = 'http://www.apache.org/licenses/LICENSE-2.0.txt'
            }
          }
          developers {
            developer {
              name = 'Square, Inc.'
            }
          }
          scm {
            connection = 'scm:git:https://github.com/square/okhttp.git'
            developerConnection = 'scm:git:ssh://git@github.com/square/okhttp.git'
            url = 'https://github.com/square/okhttp'
          }
        }
      }
    }

    repositories {
      maven {
        name = "mavencentral"
        url = "https://oss.sonatype.org/service/local/staging/deploy/maven2/"
        credentials {
          username System.getenv('SONATYPE_NEXUS_USERNAME')
          password System.getenv('SONATYPE_NEXUS_PASSWORD')
        }
      }
    }
  }

  signing {
    sign publishing.publications.maven
  }
}


tasks.wrapper {
  distributionType = Wrapper.DistributionType.ALL
}

/**
 * Returns the alpn-boot version specific to this OpenJDK 8 JVM, or null if this is not a Java 8 VM.
 * https://github.com/xjdr/xio/blob/master/alpn-boot.gradle
 */
def alpnBootVersion() {
  def version = System.getProperty('alpn.boot.version')

  if (version != null) {
    return version
  }

  def javaVersion = System.getProperty("java.version")
  def patchVersionMatcher = (javaVersion =~ /1\.8\.0_(\d+)(-.*)?/)
  if (!patchVersionMatcher.find()) return null
  def patchVersion = Integer.parseInt(patchVersionMatcher.group(1))
  return alpnBootVersionForPatchVersion(javaVersion, patchVersion)
}

def alpnBootVersionForPatchVersion(String javaVersion, int patchVersion) {
  // https://www.eclipse.org/jetty/documentation/current/alpn-chapter.html#alpn-versions
  switch (patchVersion) {
    case 0..24:
      return '8.1.0.v20141016'
    case 25..30:
      return '8.1.2.v20141202'
    case 31..50:
      return '8.1.3.v20150130'
    case 51..59:
      return '8.1.4.v20150727'
    case 60..64:
      return '8.1.5.v20150921'
    case 65..70:
      return '8.1.6.v20151105'
    case 71..77:
      return '8.1.7.v20160121'
    case 78..101:
      return '8.1.8.v20160420'
    case 102..111:
      return '8.1.9.v20160720'
    case 112..120:
      return '8.1.10.v20161026'
    case 121..160:
      return '8.1.11.v20170118'
    case 161..181:
      return '8.1.12.v20180117'
    case 191..242:
      return '8.1.13.v20181017'
    default:
      throw new IllegalStateException("Unexpected Java version: ${javaVersion}")
  }
}

/**
 * Returns a .jar file for the golden version of this project.
 * https://github.com/Visistema/Groovy1/blob/ba5eb9b2f19ca0cc8927359ce414c4e1974b7016/gradle/binarycompatibility.gradle#L48
 */
ext.baselineJar = { project, version ->
  def group = project.group
  def artifactId = project.ext.artifactId
  try {
    String jarFile = "$artifactId-${version}.jar"
    project.group = 'virtual_group_for_japicmp' // Prevent it from resolving the current version.
    def dependency = project.dependencies.create("$group:$artifactId:$version@jar")
    return project.configurations.detachedConfiguration(dependency).files
        .find { (it.name == jarFile) }
  } finally {
    project.group = group
  }
}
ext.baselineVersion = "3.14.1"<|MERGE_RESOLUTION|>--- conflicted
+++ resolved
@@ -7,13 +7,8 @@
       'bouncycastle': '1.65',
       'brotli': '0.1.2',
       'checkstyle': '8.28',
-<<<<<<< HEAD
-      'conscrypt': '2.5.0',
+      'conscrypt': '2.5.1',
       'corretto': '1.5.0',
-=======
-      'conscrypt': '2.5.1',
-      'corretto': '1.3.1',
->>>>>>> e71f8ffe
       'findbugs': '3.0.2',
       'guava': '28.2-jre',
       'java': '1.8',
