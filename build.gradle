--- conflicted
+++ resolved
@@ -1,66 +1,4 @@
 buildscript {
-<<<<<<< HEAD
-=======
-  ext.versions = [
-      'animalSniffer': '1.19',
-      'assertj': '3.15.0',
-      'bouncycastle': '1.67',
-      'brotli': '0.1.2',
-      'checkstyle': '8.28',
-      'conscrypt': '2.5.1',
-      'corretto': '1.3.1',
-      'findbugs': '3.0.2',
-      'guava': '28.2-jre',
-      'java': '1.8',
-      'jnrUnixsocket': '0.28',
-      'jsoup': '1.13.1',
-      'junit': '4.13',
-      'junit5': '5.7.0',
-      'kotlin': '1.4.30',
-      'moshi': '1.11.0',
-      'okio': '3.0.0-alpha.1',
-      'ktlint': '0.38.0',
-      'picocli': '4.5.1',
-      'openjsse': '1.1.0',
-      'bnd': '5.1.2',
-      'equinox': '3.16.0'
-  ]
-
-  ext.deps = [
-      'picocli': "info.picocli:picocli:${versions.picocli}",
-      'android': "org.robolectric:android-all:11-robolectric-6757853",
-      'animalSniffer': "org.codehaus.mojo:animal-sniffer-annotations:${versions.animalSniffer}",
-      'assertj': "org.assertj:assertj-core:${versions.assertj}",
-      'bouncycastle': "org.bouncycastle:bcprov-jdk15to18:${versions.bouncycastle}",
-      'bouncycastlepkix': "org.bouncycastle:bcpkix-jdk15to18:${versions.bouncycastle}",
-      'bouncycastletls': "org.bouncycastle:bctls-jdk15to18:${versions.bouncycastle}",
-      'brotli': "org.brotli:dec:${versions.brotli}",
-      'conscrypt': "org.conscrypt:conscrypt-openjdk-uber:${versions.conscrypt}",
-      'corretto': "software.amazon.cryptools:AmazonCorrettoCryptoProvider:${versions.corretto}:linux-x86_64",
-      'guava': "com.google.guava:guava:${versions.guava}",
-      'hamcrest': 'org.hamcrest:hamcrest-library:2.1',
-      'jnrUnixsocket': "com.github.jnr:jnr-unixsocket:${versions.jnrUnixsocket}",
-      'jsoup': "org.jsoup:jsoup:${versions.jsoup}",
-      'jsr305': "com.google.code.findbugs:jsr305:${versions.findbugs}",
-      'junit': "junit:junit:${versions.junit}",
-      'junit5Api': "org.junit.jupiter:junit-jupiter-api:${versions.junit5}",
-      'junit5JupiterEngine': "org.junit.jupiter:junit-jupiter-engine:${versions.junit5}",
-      'junit5JupiterParams': "org.junit.jupiter:junit-jupiter-params:${versions.junit5}",
-      'junit5VintageEngine': "org.junit.vintage:junit-vintage-engine:${versions.junit5}",
-      'junitPlatformConsole': "org.junit.platform:junit-platform-console:1.7.0",
-      'kotlinStdlib': "org.jetbrains.kotlin:kotlin-stdlib:${versions.kotlin}",
-      'moshi': "com.squareup.moshi:moshi:${versions.moshi}",
-      'moshiKotlin': "com.squareup.moshi:moshi-kotlin-codegen:${versions.moshi}",
-      'okio': "com.squareup.okio:okio:${versions.okio}",
-      'okioFakeFileSystem': "com.squareup.okio:okio-fakefilesystem:${versions.okio}",
-      'openjsse': "org.openjsse:openjsse:${versions.openjsse}",
-      'bnd': "biz.aQute.bnd:biz.aQute.bnd.gradle:${versions.bnd}",
-      'bndResolve': "biz.aQute.bnd:biz.aQute.resolve:${versions.bnd}",
-      'equinox': "org.eclipse.platform:org.eclipse.osgi:${versions.equinox}",
-      'kotlinStdlibOsgi': "org.jetbrains.kotlin:kotlin-osgi-bundle:${versions.kotlin}"
-  ]
-
->>>>>>> 6e8aa12d
   dependencies {
     classpath "org.jetbrains.kotlin:kotlin-gradle-plugin:1.4.30"
     classpath "org.jetbrains.dokka:dokka-gradle-plugin:0.10.1"
@@ -326,61 +264,6 @@
 }
 
 /**
-<<<<<<< HEAD
-=======
- * Returns the alpn-boot version specific to this OpenJDK 8 JVM, or null if this is not a Java 8 VM.
- * https://github.com/xjdr/xio/blob/master/alpn-boot.gradle
- */
-def alpnBootVersion() {
-  def version = System.getProperty('alpn.boot.version')
-
-  if (version != null) {
-    return version
-  }
-
-  def javaVersion = System.getProperty("java.version")
-  def patchVersionMatcher = (javaVersion =~ /1\.8\.0_(\d+)(-.*)?/)
-  if (!patchVersionMatcher.find()) return null
-  def patchVersion = Integer.parseInt(patchVersionMatcher.group(1))
-  return alpnBootVersionForPatchVersion(javaVersion, patchVersion)
-}
-
-static def alpnBootVersionForPatchVersion(String javaVersion, int patchVersion) {
-  // https://www.eclipse.org/jetty/documentation/current/alpn-chapter.html#alpn-versions
-  switch (patchVersion) {
-    case 0..24:
-      return '8.1.0.v20141016'
-    case 25..30:
-      return '8.1.2.v20141202'
-    case 31..50:
-      return '8.1.3.v20150130'
-    case 51..59:
-      return '8.1.4.v20150727'
-    case 60..64:
-      return '8.1.5.v20150921'
-    case 65..70:
-      return '8.1.6.v20151105'
-    case 71..77:
-      return '8.1.7.v20160121'
-    case 78..101:
-      return '8.1.8.v20160420'
-    case 102..111:
-      return '8.1.9.v20160720'
-    case 112..120:
-      return '8.1.10.v20161026'
-    case 121..160:
-      return '8.1.11.v20170118'
-    case 161..181:
-      return '8.1.12.v20180117'
-    case 191..242:
-      return '8.1.13.v20181017'
-    default:
-      throw new IllegalStateException("Unexpected Java version: ${javaVersion}")
-  }
-}
-
-/**
->>>>>>> 6e8aa12d
  * Returns a .jar file for the golden version of this project.
  * https://github.com/Visistema/Groovy1/blob/ba5eb9b2f19ca0cc8927359ce414c4e1974b7016/gradle/binarycompatibility.gradle#L48
  */
