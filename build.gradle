--- conflicted
+++ resolved
@@ -15,11 +15,7 @@
       'jnrUnixsocket': '0.28',
       'jsoup': '1.13.1',
       'junit': '4.13',
-<<<<<<< HEAD
       'kotlin': '1.4-M2-eap-72',
-=======
-      'kotlin': '1.3.72',
->>>>>>> a3ab5d28
       'moshi': '1.9.2',
       'okio': '2.6.0',
       'ktlint': '0.36.0',
