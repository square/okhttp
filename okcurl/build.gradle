plugins {
<<<<<<< HEAD
  id "com.palantir.graal" version "0.3.0-6-g0b828af"
  id "com.hpe.kraal" version "0.0.15"
=======
  id "application"
>>>>>>> 076e976c
}

apply plugin: 'com.vanniktech.maven.publish'
apply plugin: 'com.github.johnrengelman.shadow'

jar {
  manifest {
    attributes 'Automatic-Module-Name': 'okhttp3.curl'
    attributes 'Main-Class': 'okhttp3.curl.Main'
  }
}

application {
  mainClassName = "okhttp3.curl.Main"
}

// resources-templates.
sourceSets {
  main.resources.srcDirs += "$buildDir/generated/resources-templates"
}
compileJava {
  dependsOn 'copyResourcesTemplates'
}

compileKotlin {
  kotlinOptions {
    freeCompilerArgs = ['-Xjsr305=strict', '-Xjvm-default=enable']
    jvmTarget = '1.8'
    apiVersion = "1.3"
    languageVersion = "1.3"
    allWarningsAsErrors = false
  }
}

task copyResourcesTemplates(type: Copy) {
  from 'src/main/resources-templates'
  into "$buildDir/generated/resources-templates"
  expand('projectVersion': "$VERSION_NAME")
  filteringCharset = 'UTF-8'
}

dependencies {
  api project(':okhttp')
  api project(':okhttp-logging-interceptor')
  implementation deps.picocli
  implementation deps.guava

  testImplementation project(':okhttp-testing-support')
  testImplementation deps.junit
  testImplementation deps.assertj
}

shadowJar {
  mergeServiceFiles()
}

graal {
  graalVersion("1.0.0-rc15")
  mainClass("okhttp3.curl.Main")
  outputName("okcurl")
  option("--enable-http")
  option("--enable-https")
  option("-H:+ReportUnsupportedElementsAtRuntime")
  option("-H:+ReportExceptionStackTraces")
  option("-H:ReflectionConfigurationFiles=reflect.config")
}<|MERGE_RESOLUTION|>--- conflicted
+++ resolved
@@ -1,10 +1,6 @@
 plugins {
-<<<<<<< HEAD
   id "com.palantir.graal" version "0.3.0-6-g0b828af"
   id "com.hpe.kraal" version "0.0.15"
-=======
-  id "application"
->>>>>>> 076e976c
 }
 
 apply plugin: 'com.vanniktech.maven.publish'
