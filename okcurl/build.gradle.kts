--- conflicted
+++ resolved
@@ -6,10 +6,6 @@
   kotlin("jvm")
   id("org.jetbrains.dokka")
   id("com.vanniktech.maven.publish.base")
-<<<<<<< HEAD
-  id("org.graalvm.buildtools.native")
-=======
->>>>>>> 843140bb
   id("com.github.johnrengelman.shadow")
 }
 
@@ -58,13 +54,6 @@
   mergeServiceFiles()
 }
 
-<<<<<<< HEAD
-graalvmNative {
-  binaries {
-    named("main") {
-      imageName = "okcurl"
-      mainClass = "okhttp3.curl.MainCommandLineKt"
-=======
 
 if (testJavaVersion >= 11) {
   apply(plugin = "org.graalvm.buildtools.native")
@@ -75,7 +64,6 @@
         imageName = "okcurl"
         mainClass = "okhttp3.curl.MainCommandLineKt"
       }
->>>>>>> 843140bb
     }
   }
 }
