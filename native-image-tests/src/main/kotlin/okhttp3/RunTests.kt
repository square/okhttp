--- conflicted
+++ resolved
@@ -79,15 +79,11 @@
  */
 fun buildTestEngine(): TestEngine = JupiterTestEngine()
 
-<<<<<<< HEAD
-fun testSelectors(inputFile: File? = null): List<DiscoverySelector> {
-=======
 /**
  * Returns a fixed set of test classes from testlist.txt, skipping any not found in the
  * current classpath.  The IDE runs with less classes to avoid conflicting module ownership.
  */
-fun testSelectors(): List<DiscoverySelector> {
->>>>>>> 40f98404
+fun testSelectors(inputFile: File? = null): List<DiscoverySelector> {
   val sampleTestClass = SampleTest::class.java
 
   val lines =
@@ -95,20 +91,13 @@
 
   val flatClassnameList = lines
     .filter { it.isNotBlank() }
-<<<<<<< HEAD
 
   return flatClassnameList
-=======
->>>>>>> 40f98404
     .mapNotNull {
       try {
         selectClass(Class.forName(it, false, sampleTestClass.classLoader))
       } catch (cnfe: ClassNotFoundException) {
-<<<<<<< HEAD
         println("Missing test class: $cnfe")
-=======
-        // ignored
->>>>>>> 40f98404
         null
       }
     }
