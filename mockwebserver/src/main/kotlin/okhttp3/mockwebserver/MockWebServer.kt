--- conflicted
+++ resolved
@@ -17,8 +17,6 @@
 
 package okhttp3.mockwebserver
 
-import okhttp3.mockwebserver.internal.duplex.MockWebServerAsserts
-import org.junit.Assert
 import org.junit.rules.TestRule
 import org.junit.runner.Description
 import org.junit.runners.model.MultipleFailureException
@@ -26,709 +24,13 @@
 import java.io.IOException
 import java.util.logging.Level
 import java.util.logging.Logger
-<<<<<<< HEAD
-=======
-import javax.net.ServerSocketFactory
-import javax.net.ssl.SSLContext
-import javax.net.ssl.SSLSocket
-import javax.net.ssl.SSLSocketFactory
-import javax.net.ssl.TrustManager
-import javax.net.ssl.X509TrustManager
-import okhttp3.Headers
-import okhttp3.Headers.Companion.headersOf
-import okhttp3.HttpUrl
-import okhttp3.Protocol
-import okhttp3.Request
-import okhttp3.Response
-import okhttp3.internal.addHeaderLenient
-import okhttp3.internal.closeQuietly
-import okhttp3.internal.concurrent.TaskRunner
-import okhttp3.internal.duplex.MwsDuplexAccess
-import okhttp3.internal.http.HttpMethod
-import okhttp3.internal.http2.ErrorCode
-import okhttp3.internal.http2.Header
-import okhttp3.internal.http2.Http2Connection
-import okhttp3.internal.http2.Http2Stream
-import okhttp3.internal.immutableListOf
-import okhttp3.internal.platform.Platform
-import okhttp3.internal.threadFactory
-import okhttp3.internal.toImmutableList
-import okhttp3.internal.ws.RealWebSocket
-import okhttp3.internal.ws.WebSocketExtensions
-import okhttp3.internal.ws.WebSocketProtocol
-import okhttp3.mockwebserver.SocketPolicy.CONTINUE_ALWAYS
-import okhttp3.mockwebserver.SocketPolicy.DISCONNECT_AFTER_REQUEST
-import okhttp3.mockwebserver.SocketPolicy.DISCONNECT_AT_END
-import okhttp3.mockwebserver.SocketPolicy.DISCONNECT_AT_START
-import okhttp3.mockwebserver.SocketPolicy.DISCONNECT_DURING_REQUEST_BODY
-import okhttp3.mockwebserver.SocketPolicy.DISCONNECT_DURING_RESPONSE_BODY
-import okhttp3.mockwebserver.SocketPolicy.DO_NOT_READ_REQUEST_BODY
-import okhttp3.mockwebserver.SocketPolicy.EXPECT_CONTINUE
-import okhttp3.mockwebserver.SocketPolicy.FAIL_HANDSHAKE
-import okhttp3.mockwebserver.SocketPolicy.NO_RESPONSE
-import okhttp3.mockwebserver.SocketPolicy.RESET_STREAM_AT_START
-import okhttp3.mockwebserver.SocketPolicy.SHUTDOWN_INPUT_AT_END
-import okhttp3.mockwebserver.SocketPolicy.SHUTDOWN_OUTPUT_AT_END
-import okhttp3.mockwebserver.SocketPolicy.SHUTDOWN_SERVER_AFTER_RESPONSE
-import okhttp3.mockwebserver.SocketPolicy.STALL_SOCKET_AT_START
-import okhttp3.mockwebserver.SocketPolicy.UPGRADE_TO_SSL_AT_END
-import okhttp3.mockwebserver.internal.duplex.DuplexResponseBody
-import okio.Buffer
-import okio.BufferedSink
-import okio.BufferedSource
-import okio.ByteString.Companion.encodeUtf8
-import okio.Sink
-import okio.Timeout
-import okio.buffer
-import okio.sink
-import okio.source
-import org.junit.rules.ExternalResource
->>>>>>> 924bd081
 
 /**
  * A scriptable web server. Callers supply canned responses and the server replays them upon request
  * in sequence.
  */
-<<<<<<< HEAD
 class MockWebServer : TestRule, SimpleMockWebServer() {
   override fun apply(base: Statement, description: Description?): Statement {
-    MockWebServerAsserts.instance = object : MockWebServerAsserts() {
-      override fun assertEquals(expected: String, actual: String) {
-        Assert.assertEquals(expected, actual)
-=======
-class MockWebServer : ExternalResource(), Closeable {
-  private val taskRunnerBackend = TaskRunner.RealBackend(
-      threadFactory("MockWebServer TaskRunner", daemon = false))
-  private val taskRunner = TaskRunner(taskRunnerBackend)
-  private val requestQueue = LinkedBlockingQueue<RecordedRequest>()
-  private val openClientSockets =
-      Collections.newSetFromMap(ConcurrentHashMap<Socket, Boolean>())
-  private val openConnections =
-      Collections.newSetFromMap(ConcurrentHashMap<Http2Connection, Boolean>())
-
-  private val atomicRequestCount = AtomicInteger()
-
-  /**
-   * The number of HTTP requests received thus far by this server. This may exceed the number of
-   * HTTP connections when connection reuse is in practice.
-   */
-  val requestCount: Int
-    get() = atomicRequestCount.get()
-
-  /** The number of bytes of the POST body to keep in memory to the given limit. */
-  var bodyLimit = Long.MAX_VALUE
-
-  var serverSocketFactory: ServerSocketFactory? = null
-    get() {
-      if (field == null && started) {
-        field = ServerSocketFactory.getDefault() // Build the default value lazily.
-      }
-      return field
-    }
-    set(value) {
-      check(!started) { "serverSocketFactory must not be set after start()" }
-      field = value
-    }
-
-  private var serverSocket: ServerSocket? = null
-  private var sslSocketFactory: SSLSocketFactory? = null
-  private var tunnelProxy: Boolean = false
-  private var clientAuth = CLIENT_AUTH_NONE
-
-  /**
-   * The dispatcher used to respond to HTTP requests. The default dispatcher is a [QueueDispatcher],
-   * which serves a fixed sequence of responses from a [queue][enqueue].
-   *
-   * Other dispatchers can be configured. They can vary the response based on timing or the content
-   * of the request.
-   */
-  var dispatcher: Dispatcher = QueueDispatcher()
-
-  private var portField: Int = -1
-  val port: Int
-    get() {
-      before()
-      return portField
-    }
-
-  val hostName: String
-    get() {
-      before()
-      return inetSocketAddress!!.address.canonicalHostName
-    }
-
-  private var inetSocketAddress: InetSocketAddress? = null
-
-  /**
-   * True if ALPN is used on incoming HTTPS connections to negotiate a protocol like HTTP/1.1 or
-   * HTTP/2. This is true by default; set to false to disable negotiation and restrict connections
-   * to HTTP/1.1.
-   */
-  var protocolNegotiationEnabled = true
-
-  /**
-   * The protocols supported by ALPN on incoming HTTPS connections in order of preference. The list
-   * must contain [Protocol.HTTP_1_1]. It must not contain null.
-   *
-   * This list is ignored when [negotiation is disabled][protocolNegotiationEnabled].
-   */
-  @get:JvmName("protocols") var protocols: List<Protocol> =
-      immutableListOf(Protocol.HTTP_2, Protocol.HTTP_1_1)
-    set(value) {
-      val protocolList = value.toImmutableList()
-      require(Protocol.H2_PRIOR_KNOWLEDGE !in protocolList || protocolList.size == 1) {
-        "protocols containing h2_prior_knowledge cannot use other protocols: $protocolList"
-      }
-      require(Protocol.HTTP_1_1 in protocolList || Protocol.H2_PRIOR_KNOWLEDGE in protocolList) {
-        "protocols doesn't contain http/1.1: $protocolList"
-      }
-      require(null !in protocolList as List<Protocol?>) { "protocols must not contain null" }
-      field = protocolList
-    }
-
-  private var started: Boolean = false
-
-  @Synchronized override fun before() {
-    if (started) return
-    try {
-      start()
-    } catch (e: IOException) {
-      throw RuntimeException(e)
-    }
-  }
-
-  @JvmName("-deprecated_port")
-  @Deprecated(
-      message = "moved to val",
-      replaceWith = ReplaceWith(expression = "port"),
-      level = DeprecationLevel.ERROR)
-  fun getPort(): Int = port
-
-  fun toProxyAddress(): Proxy {
-    before()
-    val address = InetSocketAddress(inetSocketAddress!!.address.canonicalHostName, port)
-    return Proxy(Proxy.Type.HTTP, address)
-  }
-
-  @JvmName("-deprecated_serverSocketFactory")
-  @Deprecated(
-      message = "moved to var",
-      replaceWith = ReplaceWith(
-          expression = "run { this.serverSocketFactory = serverSocketFactory }"
-      ),
-      level = DeprecationLevel.ERROR)
-  fun setServerSocketFactory(serverSocketFactory: ServerSocketFactory) = run {
-    this.serverSocketFactory = serverSocketFactory
-  }
-
-  /**
-   * Returns a URL for connecting to this server.
-   *
-   * @param path the request path, such as "/".
-   */
-  fun url(path: String): HttpUrl {
-    return HttpUrl.Builder()
-        .scheme(if (sslSocketFactory != null) "https" else "http")
-        .host(hostName)
-        .port(port)
-        .build()
-        .resolve(path)!!
-  }
-
-  @JvmName("-deprecated_bodyLimit")
-  @Deprecated(
-      message = "moved to var",
-      replaceWith = ReplaceWith(
-          expression = "run { this.bodyLimit = bodyLimit }"
-      ),
-      level = DeprecationLevel.ERROR)
-  fun setBodyLimit(bodyLimit: Long) = run { this.bodyLimit = bodyLimit }
-
-  @JvmName("-deprecated_protocolNegotiationEnabled")
-  @Deprecated(
-      message = "moved to var",
-      replaceWith = ReplaceWith(
-          expression = "run { this.protocolNegotiationEnabled = protocolNegotiationEnabled }"
-      ),
-      level = DeprecationLevel.ERROR)
-  fun setProtocolNegotiationEnabled(protocolNegotiationEnabled: Boolean) = run {
-    this.protocolNegotiationEnabled = protocolNegotiationEnabled
-  }
-
-  @JvmName("-deprecated_protocols")
-  @Deprecated(
-      message = "moved to var",
-      replaceWith = ReplaceWith(expression = "run { this.protocols = protocols }"),
-      level = DeprecationLevel.ERROR)
-  fun setProtocols(protocols: List<Protocol>) = run { this.protocols = protocols }
-
-  @JvmName("-deprecated_protocols")
-  @Deprecated(
-      message = "moved to var",
-      replaceWith = ReplaceWith(expression = "protocols"),
-      level = DeprecationLevel.ERROR)
-  fun protocols(): List<Protocol> = protocols
-
-  /**
-   * Serve requests with HTTPS rather than otherwise.
-   *
-   * @param tunnelProxy true to expect the HTTP CONNECT method before negotiating TLS.
-   */
-  fun useHttps(sslSocketFactory: SSLSocketFactory, tunnelProxy: Boolean) {
-    this.sslSocketFactory = sslSocketFactory
-    this.tunnelProxy = tunnelProxy
-  }
-
-  /**
-   * Configure the server to not perform SSL authentication of the client. This leaves
-   * authentication to another layer such as in an HTTP cookie or header. This is the default and
-   * most common configuration.
-   */
-  fun noClientAuth() {
-    this.clientAuth = CLIENT_AUTH_NONE
-  }
-
-  /**
-   * Configure the server to [want client auth][SSLSocket.setWantClientAuth]. If the
-   * client presents a certificate that is [trusted][TrustManager] the handshake will
-   * proceed normally. The connection will also proceed normally if the client presents no
-   * certificate at all! But if the client presents an untrusted certificate the handshake
-   * will fail and no connection will be established.
-   */
-  fun requestClientAuth() {
-    this.clientAuth = CLIENT_AUTH_REQUESTED
-  }
-
-  /**
-   * Configure the server to [need client auth][SSLSocket.setNeedClientAuth]. If the
-   * client presents a certificate that is [trusted][TrustManager] the handshake will
-   * proceed normally. If the client presents an untrusted certificate or no certificate at all the
-   * handshake will fail and no connection will be established.
-   */
-  fun requireClientAuth() {
-    this.clientAuth = CLIENT_AUTH_REQUIRED
-  }
-
-  /**
-   * Awaits the next HTTP request, removes it, and returns it. Callers should use this to verify the
-   * request was sent as intended. This method will block until the request is available, possibly
-   * forever.
-   *
-   * @return the head of the request queue
-   */
-  @Throws(InterruptedException::class)
-  fun takeRequest(): RecordedRequest = requestQueue.take()
-
-  /**
-   * Awaits the next HTTP request (waiting up to the specified wait time if necessary), removes it,
-   * and returns it. Callers should use this to verify the request was sent as intended within the
-   * given time.
-   *
-   * @param timeout how long to wait before giving up, in units of [unit]
-   * @param unit a [TimeUnit] determining how to interpret the [timeout] parameter
-   * @return the head of the request queue
-   */
-  @Throws(InterruptedException::class)
-  fun takeRequest(timeout: Long, unit: TimeUnit): RecordedRequest? =
-      requestQueue.poll(timeout, unit)
-
-  @JvmName("-deprecated_requestCount")
-  @Deprecated(
-      message = "moved to val",
-      replaceWith = ReplaceWith(expression = "requestCount"),
-      level = DeprecationLevel.ERROR)
-  fun getRequestCount(): Int = requestCount
-
-  /**
-   * Scripts [response] to be returned to a request made in sequence. The first request is
-   * served by the first enqueued response; the second request by the second enqueued response; and
-   * so on.
-   *
-   * @throws ClassCastException if the default dispatcher has been
-   * replaced with [setDispatcher][dispatcher].
-   */
-  fun enqueue(response: MockResponse) =
-      (dispatcher as QueueDispatcher).enqueueResponse(response.clone())
-
-  /**
-   * Starts the server on the loopback interface for the given port.
-   *
-   * @param port the port to listen to, or 0 for any available port. Automated tests should always
-   * use port 0 to avoid flakiness when a specific port is unavailable.
-   */
-  @Throws(IOException::class)
-  @JvmOverloads fun start(port: Int = 0) = start(InetAddress.getByName("localhost"), port)
-
-  /**
-   * Starts the server on the given address and port.
-   *
-   * @param inetAddress the address to create the server socket on
-   * @param port the port to listen to, or 0 for any available port. Automated tests should always
-   * use port 0 to avoid flakiness when a specific port is unavailable.
-   */
-  @Throws(IOException::class)
-  fun start(inetAddress: InetAddress, port: Int) = start(InetSocketAddress(inetAddress, port))
-
-  /**
-   * Starts the server and binds to the given socket address.
-   *
-   * @param inetSocketAddress the socket address to bind the server on
-   */
-  @Synchronized @Throws(IOException::class)
-  private fun start(inetSocketAddress: InetSocketAddress) {
-    require(!started) { "start() already called" }
-    started = true
-
-    this.inetSocketAddress = inetSocketAddress
-
-    serverSocket = serverSocketFactory!!.createServerSocket()
-
-    // Reuse if the user specified a port
-    serverSocket!!.reuseAddress = inetSocketAddress.port != 0
-    serverSocket!!.bind(inetSocketAddress, 50)
-
-    portField = serverSocket!!.localPort
-
-    taskRunner.newQueue().execute("MockWebServer $portField", cancelable = false) {
-      try {
-        logger.fine("$this starting to accept connections")
-        acceptConnections()
-      } catch (e: Throwable) {
-        logger.log(Level.WARNING, "$this failed unexpectedly", e)
-      }
-
-      // Release all sockets and all threads, even if any close fails.
-      serverSocket?.closeQuietly()
-
-      val openClientSocket = openClientSockets.iterator()
-      while (openClientSocket.hasNext()) {
-        openClientSocket.next().closeQuietly()
-        openClientSocket.remove()
-      }
-
-      val httpConnection = openConnections.iterator()
-      while (httpConnection.hasNext()) {
-        httpConnection.next().closeQuietly()
-        httpConnection.remove()
-      }
-      dispatcher.shutdown()
-    }
-  }
-
-  @Throws(Exception::class)
-  private fun acceptConnections() {
-    while (true) {
-      val socket: Socket
-      try {
-        socket = serverSocket!!.accept()
-      } catch (e: SocketException) {
-        logger.fine("${this@MockWebServer} done accepting connections: ${e.message}")
-        return
-      }
-
-      val socketPolicy = dispatcher.peek().socketPolicy
-      if (socketPolicy === DISCONNECT_AT_START) {
-        dispatchBookkeepingRequest(0, socket)
-        socket.close()
-      } else {
-        openClientSockets.add(socket)
-        serveConnection(socket)
-      }
-    }
-  }
-
-  @Synchronized
-  @Throws(IOException::class)
-  fun shutdown() {
-    if (!started) return
-    require(serverSocket != null) { "shutdown() before start()" }
-
-    // Cause acceptConnections() to break out.
-    serverSocket!!.close()
-
-    // Await shutdown.
-    for (queue in taskRunner.activeQueues()) {
-      if (!queue.idleLatch().await(5, TimeUnit.SECONDS)) {
-        throw IOException("Gave up waiting for queue to shut down")
-      }
-    }
-    taskRunnerBackend.shutdown()
-  }
-
-  @Synchronized override fun after() {
-    try {
-      shutdown()
-    } catch (e: IOException) {
-      logger.log(Level.WARNING, "MockWebServer shutdown failed", e)
-    }
-  }
-
-  private fun serveConnection(raw: Socket) {
-    taskRunner.newQueue().execute("MockWebServer ${raw.remoteSocketAddress}", cancelable = false) {
-      try {
-        SocketHandler(raw).handle()
-      } catch (e: IOException) {
-        logger.fine("$this connection from ${raw.inetAddress} failed: $e")
-      } catch (e: Exception) {
-        logger.log(Level.SEVERE, "$this connection from ${raw.inetAddress} crashed", e)
-      }
-    }
-  }
-
-  internal inner class SocketHandler(private val raw: Socket) {
-    private var sequenceNumber = 0
-
-    @Throws(Exception::class)
-    fun handle() {
-      val socketPolicy = dispatcher.peek().socketPolicy
-      var protocol = Protocol.HTTP_1_1
-      val socket: Socket
-      when {
-        sslSocketFactory != null -> {
-          if (tunnelProxy) {
-            createTunnel()
-          }
-          if (socketPolicy === FAIL_HANDSHAKE) {
-            dispatchBookkeepingRequest(sequenceNumber, raw)
-            processHandshakeFailure(raw)
-            return
-          }
-          socket = sslSocketFactory!!.createSocket(raw, raw.inetAddress.hostAddress,
-              raw.port, true)
-          val sslSocket = socket as SSLSocket
-          sslSocket.useClientMode = false
-          if (clientAuth == CLIENT_AUTH_REQUIRED) {
-            sslSocket.needClientAuth = true
-          } else if (clientAuth == CLIENT_AUTH_REQUESTED) {
-            sslSocket.wantClientAuth = true
-          }
-          openClientSockets.add(socket)
-
-          if (protocolNegotiationEnabled) {
-            Platform.get().configureTlsExtensions(sslSocket, null, protocols)
-          }
-
-          sslSocket.startHandshake()
-
-          if (protocolNegotiationEnabled) {
-            val protocolString = Platform.get().getSelectedProtocol(sslSocket)
-            protocol =
-                if (protocolString != null) Protocol.get(protocolString) else Protocol.HTTP_1_1
-            Platform.get().afterHandshake(sslSocket)
-          }
-          openClientSockets.remove(raw)
-        }
-        Protocol.H2_PRIOR_KNOWLEDGE in protocols -> {
-          socket = raw
-          protocol = Protocol.H2_PRIOR_KNOWLEDGE
-        }
-        else -> socket = raw
-      }
-
-      if (socketPolicy === STALL_SOCKET_AT_START) {
-        dispatchBookkeepingRequest(sequenceNumber, socket)
-        return // Ignore the socket until the server is shut down!
-      }
-
-      if (protocol === Protocol.HTTP_2 || protocol === Protocol.H2_PRIOR_KNOWLEDGE) {
-        val http2SocketHandler = Http2SocketHandler(socket, protocol)
-        val connection = Http2Connection.Builder(false, taskRunner)
-            .socket(socket)
-            .listener(http2SocketHandler)
-            .build()
-        connection.start(taskRunner = taskRunner)
-        openConnections.add(connection)
-        openClientSockets.remove(socket)
-        return
-      } else if (protocol !== Protocol.HTTP_1_1) {
-        throw AssertionError()
-      }
-
-      val source = socket.source().buffer()
-      val sink = socket.sink().buffer()
-
-      while (processOneRequest(socket, source, sink)) {
-      }
-
-      if (sequenceNumber == 0) {
-        logger.warning(
-            "${this@MockWebServer} connection from ${raw.inetAddress} didn't make a request")
-      }
-
-      socket.close()
-      openClientSockets.remove(socket)
-    }
-
-    /**
-     * Respond to CONNECT requests until a SWITCH_TO_SSL_AT_END response is
-     * dispatched.
-     */
-    @Throws(IOException::class, InterruptedException::class)
-    private fun createTunnel() {
-      val source = raw.source().buffer()
-      val sink = raw.sink().buffer()
-      while (true) {
-        val socketPolicy = dispatcher.peek().socketPolicy
-        check(processOneRequest(raw, source, sink)) { "Tunnel without any CONNECT!" }
-        if (socketPolicy === UPGRADE_TO_SSL_AT_END) return
-      }
-    }
-
-    /**
-     * Reads a request and writes its response. Returns true if further calls should be attempted
-     * on the socket.
-     */
-    @Throws(IOException::class, InterruptedException::class)
-    private fun processOneRequest(
-      socket: Socket,
-      source: BufferedSource,
-      sink: BufferedSink
-    ): Boolean {
-      if (source.exhausted()) {
-        return false // No more requests on this socket.
-      }
-
-      val request = readRequest(socket, source, sink, sequenceNumber)
-      atomicRequestCount.incrementAndGet()
-      requestQueue.add(request)
-
-      if (request.failure != null) {
-        return false // Nothing to respond to.
-      }
-
-      val response = dispatcher.dispatch(request)
-      if (response.socketPolicy === DISCONNECT_AFTER_REQUEST) {
-        socket.close()
-        return false
-      }
-      if (response.socketPolicy === NO_RESPONSE) {
-        // This read should block until the socket is closed. (Because nobody is writing.)
-        if (source.exhausted()) return false
-        throw ProtocolException("unexpected data")
-      }
-
-      var reuseSocket = true
-      val requestWantsWebSockets = "Upgrade".equals(request.getHeader("Connection"),
-          ignoreCase = true) && "websocket".equals(request.getHeader("Upgrade"),
-          ignoreCase = true)
-      val responseWantsWebSockets = response.webSocketListener != null
-      if (requestWantsWebSockets && responseWantsWebSockets) {
-        handleWebSocketUpgrade(socket, source, sink, request, response)
-        reuseSocket = false
-      } else {
-        writeHttpResponse(socket, sink, response)
-      }
-
-      if (logger.isLoggable(Level.FINE)) {
-        logger.fine(
-            "${this@MockWebServer} received request: $request and responded: $response")
-      }
-
-      // See warnings associated with these socket policies in SocketPolicy.
-      when (response.socketPolicy) {
-        DISCONNECT_AT_END, DO_NOT_READ_REQUEST_BODY -> {
-          socket.close()
-          return false
-        }
-        SHUTDOWN_INPUT_AT_END -> socket.shutdownInput()
-        SHUTDOWN_OUTPUT_AT_END -> socket.shutdownOutput()
-        SHUTDOWN_SERVER_AFTER_RESPONSE -> shutdown()
-        else -> {
-        }
-      }
-      sequenceNumber++
-      return reuseSocket
-    }
-  }
-
-  @Throws(Exception::class)
-  private fun processHandshakeFailure(raw: Socket) {
-    val context = SSLContext.getInstance("TLS")
-    context.init(null, arrayOf<TrustManager>(UNTRUSTED_TRUST_MANAGER), SecureRandom())
-    val sslSocketFactory = context.socketFactory
-    val socket = sslSocketFactory.createSocket(
-        raw, raw.inetAddress.hostAddress, raw.port, true) as SSLSocket
-    try {
-      socket.startHandshake() // we're testing a handshake failure
-      throw AssertionError()
-    } catch (expected: IOException) {
-    }
-    socket.close()
-  }
-
-  @Throws(InterruptedException::class)
-  private fun dispatchBookkeepingRequest(sequenceNumber: Int, socket: Socket) {
-    val request = RecordedRequest(
-        "", headersOf(), emptyList(), 0L, Buffer(), sequenceNumber, socket)
-    atomicRequestCount.incrementAndGet()
-    requestQueue.add(request)
-    dispatcher.dispatch(request)
-  }
-
-  /** @param sequenceNumber the index of this request on this connection.*/
-  @Throws(IOException::class)
-  private fun readRequest(
-    socket: Socket,
-    source: BufferedSource,
-    sink: BufferedSink,
-    sequenceNumber: Int
-  ): RecordedRequest {
-    var request = ""
-    val headers = Headers.Builder()
-    var contentLength = -1L
-    var chunked = false
-    var expectContinue = false
-    val requestBody = TruncatingBuffer(bodyLimit)
-    val chunkSizes = mutableListOf<Int>()
-    var failure: IOException? = null
-
-    try {
-      request = source.readUtf8LineStrict()
-      if (request.isEmpty()) {
-        throw ProtocolException("no request because the stream is exhausted")
->>>>>>> 924bd081
-      }
-
-      override fun assertTrue(actual: Boolean) {
-        Assert.assertTrue(actual)
-      }
-
-<<<<<<< HEAD
-      override fun fail() {
-        Assert.fail()
-=======
-      val socketPolicy = dispatcher.peek().socketPolicy
-      if (expectContinue && socketPolicy === EXPECT_CONTINUE || socketPolicy === CONTINUE_ALWAYS) {
-        sink.writeUtf8("HTTP/1.1 100 Continue\r\n")
-        sink.writeUtf8("Content-Length: 0\r\n")
-        sink.writeUtf8("\r\n")
-        sink.flush()
-      }
-
-      var hasBody = false
-      val policy = dispatcher.peek()
-      if (policy.socketPolicy == DO_NOT_READ_REQUEST_BODY) {
-        // Ignore the body completely.
-      } else if (contentLength != -1L) {
-        hasBody = contentLength > 0L
-        throttledTransfer(policy, socket, source, requestBody.buffer(), contentLength, true)
-      } else if (chunked) {
-        hasBody = true
-        while (true) {
-          val chunkSize = source.readUtf8LineStrict().trim().toInt(16)
-          if (chunkSize == 0) {
-            readEmptyLine(source)
-            break
-          }
-          chunkSizes.add(chunkSize)
-          throttledTransfer(policy, socket, source,
-              requestBody.buffer(), chunkSize.toLong(), true)
-          readEmptyLine(source)
-        }
->>>>>>> 924bd081
-      }
-    }
-
     return statement(base)
   }
 
@@ -738,180 +40,7 @@
       override fun evaluate() {
         start()
 
-<<<<<<< HEAD
         val errors = ArrayList<Throwable>()
-=======
-    val buffer = Buffer()
-    val bytesPerPeriod = policy.throttleBytesPerPeriod
-    val periodDelayMs = policy.getThrottlePeriod(TimeUnit.MILLISECONDS)
-
-    val halfByteCount = byteCountNum / 2
-    val disconnectHalfway = if (isRequest) {
-      policy.socketPolicy === DISCONNECT_DURING_REQUEST_BODY
-    } else {
-      policy.socketPolicy === DISCONNECT_DURING_RESPONSE_BODY
-    }
-
-    while (!socket.isClosed) {
-      var b = 0L
-      while (b < bytesPerPeriod) {
-        // Ensure we do not read past the allotted bytes in this period.
-        var toRead = minOf(byteCountNum, bytesPerPeriod - b)
-        // Ensure we do not read past halfway if the policy will kill the connection.
-        if (disconnectHalfway) {
-          toRead = minOf(toRead, byteCountNum - halfByteCount)
-        }
-
-        val read = source.read(buffer, toRead)
-        if (read == -1L) return
-
-        sink.write(buffer, read)
-        sink.flush()
-        b += read
-        byteCountNum -= read
-
-        if (disconnectHalfway && byteCountNum == halfByteCount) {
-          socket.close()
-          return
-        }
-
-        if (byteCountNum == 0L) return
-      }
-
-      sleepIfDelayed(periodDelayMs)
-    }
-  }
-
-  @Throws(IOException::class)
-  private fun readEmptyLine(source: BufferedSource) {
-    val line = source.readUtf8LineStrict()
-    check(line.isEmpty()) { "Expected empty but was: $line" }
-  }
-
-  override fun toString(): String = "MockWebServer[$portField]"
-
-  @Throws(IOException::class)
-  override fun close() = shutdown()
-
-  /** A buffer wrapper that drops data after [bodyLimit] bytes. */
-  private class TruncatingBuffer internal constructor(
-    private var remainingByteCount: Long
-  ) : Sink {
-    internal val buffer = Buffer()
-    internal var receivedByteCount = 0L
-
-    @Throws(IOException::class)
-    override fun write(source: Buffer, byteCount: Long) {
-      val toRead = minOf(remainingByteCount, byteCount)
-      if (toRead > 0L) {
-        source.read(buffer, toRead)
-      }
-      val toSkip = byteCount - toRead
-      if (toSkip > 0L) {
-        source.skip(toSkip)
-      }
-      remainingByteCount -= toRead
-      receivedByteCount += byteCount
-    }
-
-    @Throws(IOException::class)
-    override fun flush() {
-    }
-
-    override fun timeout(): Timeout = Timeout.NONE
-
-    @Throws(IOException::class)
-    override fun close() {
-    }
-  }
-
-  /** Processes HTTP requests layered over HTTP/2. */
-  private inner class Http2SocketHandler constructor(
-    private val socket: Socket,
-    private val protocol: Protocol
-  ) : Http2Connection.Listener() {
-    private val sequenceNumber = AtomicInteger()
-
-    @Throws(IOException::class)
-    override fun onStream(stream: Http2Stream) {
-      val peekedResponse = dispatcher.peek()
-      if (peekedResponse.socketPolicy === RESET_STREAM_AT_START) {
-        dispatchBookkeepingRequest(sequenceNumber.getAndIncrement(), socket)
-        stream.close(ErrorCode.fromHttp2(peekedResponse.http2ErrorCode)!!, null)
-        return
-      }
-
-      val request = readRequest(stream)
-      atomicRequestCount.incrementAndGet()
-      requestQueue.add(request)
-      if (request.failure != null) {
-        return // Nothing to respond to.
-      }
-
-      val response: MockResponse = dispatcher.dispatch(request)
-
-      val socketPolicy = response.socketPolicy
-      if (socketPolicy === DISCONNECT_AFTER_REQUEST) {
-        socket.close()
-        return
-      }
-      writeResponse(stream, request, response)
-      if (logger.isLoggable(Level.FINE)) {
-        logger.fine(
-            "${this@MockWebServer} received request: $request " +
-                "and responded: $response protocol is $protocol")
-      }
-
-      when (socketPolicy) {
-        DISCONNECT_AT_END -> {
-          stream.connection.shutdown(ErrorCode.NO_ERROR)
-        }
-        DO_NOT_READ_REQUEST_BODY -> {
-          stream.close(ErrorCode.fromHttp2(response.http2ErrorCode)!!, null)
-        }
-        else -> {
-        }
-      }
-    }
-
-    @Throws(IOException::class)
-    private fun readRequest(stream: Http2Stream): RecordedRequest {
-      val streamHeaders = stream.takeHeaders()
-      val httpHeaders = Headers.Builder()
-      var method = "<:method omitted>"
-      var path = "<:path omitted>"
-      var readBody = true
-      for ((name, value) in streamHeaders) {
-        if (name == Header.TARGET_METHOD_UTF8) {
-          method = value
-        } else if (name == Header.TARGET_PATH_UTF8) {
-          path = value
-        } else if (protocol === Protocol.HTTP_2 || protocol === Protocol.H2_PRIOR_KNOWLEDGE) {
-          httpHeaders.add(name, value)
-        } else {
-          throw IllegalStateException()
-        }
-        if (name == "expect" && value.equals("100-continue", ignoreCase = true)) {
-          // Don't read the body unless we've invited the client to send it.
-          readBody = false
-        }
-      }
-      val headers = httpHeaders.build()
-
-      val peek = dispatcher.peek()
-      if (!readBody && peek.socketPolicy === EXPECT_CONTINUE) {
-        val continueHeaders =
-            listOf(Header(Header.RESPONSE_STATUS, "100 Continue".encodeUtf8()))
-        stream.writeHeaders(continueHeaders, outFinished = false, flushHeaders = true)
-        stream.connection.flush()
-        readBody = true
-      }
-
-      val body = Buffer()
-      val requestLine = "$method $path HTTP/1.1"
-      var exception: IOException? = null
-      if (readBody && !peek.isDuplex && peek.socketPolicy !== DO_NOT_READ_REQUEST_BODY) {
->>>>>>> 924bd081
         try {
           base.evaluate()
         } catch (t: Throwable) {
