--- conflicted
+++ resolved
@@ -80,11 +80,7 @@
     private final List<X509Certificate> certificates = new ArrayList<>();
     private KeyPair keyPair;
     private String keyStoreType = KeyStore.getDefaultType();
-<<<<<<< HEAD
-    private SSLContext sslContext = null;
-=======
     private SSLContext sslContext;
->>>>>>> 9cb3af2a
 
     /**
      * Configure the certificate chain to use when serving HTTPS responses. The first certificate is
