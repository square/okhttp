/*
 * Copyright (C) 2020 Square, Inc.
 *
 * Licensed under the Apache License, Version 2.0 (the "License");
 * you may not use this file except in compliance with the License.
 * You may obtain a copy of the License at
 *
 *      http://www.apache.org/licenses/LICENSE-2.0
 *
 * Unless required by applicable law or agreed to in writing, software
 * distributed under the License is distributed on an "AS IS" BASIS,
 * WITHOUT WARRANTIES OR CONDITIONS OF ANY KIND, either express or implied.
 * See the License for the specific language governing permissions and
 * limitations under the License.
 */
package mockwebserver3.junit5.internal

import java.io.IOException
import java.util.logging.Level
import java.util.logging.Logger
import mockwebserver3.MockWebServer
import okhttp3.internal.SuppressSignatureCheck
import org.codehaus.mojo.animal_sniffer.IgnoreJRERequirement
import org.junit.jupiter.api.extension.AfterAllCallback
import org.junit.jupiter.api.extension.AfterEachCallback
import org.junit.jupiter.api.extension.BeforeAllCallback
import org.junit.jupiter.api.extension.BeforeEachCallback
import org.junit.jupiter.api.extension.ExtensionContext
import org.junit.jupiter.api.extension.ParameterContext
import org.junit.jupiter.api.extension.ParameterResolver

/** Runs MockWebServer for the duration of a single test method. */
<<<<<<< HEAD
@SuppressSignatureCheck
class MockWebServerExtension: BeforeEachCallback, ParameterResolver {
  private val ExtensionContext.resource: Resource
    get() = getStore(ExtensionContext.Namespace.GLOBAL)
      .getOrComputeIfAbsent(Resource::class.java) { Resource() } as Resource
=======
class MockWebServerExtension
  : BeforeAllCallback, BeforeEachCallback, AfterAllCallback, AfterEachCallback, ParameterResolver {
  private val ExtensionContext.resource: Resource
    get() {
      val store = getStore(namespace)
      var result = store.get(uniqueId) as Resource?
      if (result == null) {
        result = Resource()
        store.put(uniqueId, result)
      }
      return result
    }
>>>>>>> bdd55bc9

  private class Resource {
    private val servers = mutableListOf<MockWebServer>()
    private var started = false

    fun newServer(): MockWebServer {
      return MockWebServer()
        .also { result ->
          if (started) result.start()
          servers += result
        }
    }

    fun startAll() {
      started = true
      for (server in servers) {
        server.start()
      }
    }

    fun shutdownAll() {
      try {
        for (server in servers) {
          server.shutdown()
        }
      } catch (e: IOException) {
        logger.log(Level.WARNING, "MockWebServer shutdown failed", e)
      }
    }
  }

  @IgnoreJRERequirement
  override fun supportsParameter(
    parameterContext: ParameterContext,
    extensionContext: ExtensionContext
  ): Boolean = parameterContext.parameter.type === MockWebServer::class.java

  override fun resolveParameter(
    parameterContext: ParameterContext,
    extensionContext: ExtensionContext
  ): Any = extensionContext.resource.newServer()

  /** Start the servers passed in as test class constructor parameters. */
  override fun beforeAll(context: ExtensionContext) {
    context.resource.startAll()
  }

  /** Start the servers passed in as test method parameters. */
  override fun beforeEach(context: ExtensionContext) {
    context.resource.startAll()
  }

  override fun afterEach(context: ExtensionContext) {
    context.resource.shutdownAll()
  }

  override fun afterAll(context: ExtensionContext) {
    context.resource.shutdownAll()
  }

  companion object {
    private val logger = Logger.getLogger(MockWebServerExtension::class.java.name)
    private val namespace = ExtensionContext.Namespace.create(MockWebServerExtension::class.java)
  }
}<|MERGE_RESOLUTION|>--- conflicted
+++ resolved
@@ -30,13 +30,6 @@
 import org.junit.jupiter.api.extension.ParameterResolver
 
 /** Runs MockWebServer for the duration of a single test method. */
-<<<<<<< HEAD
-@SuppressSignatureCheck
-class MockWebServerExtension: BeforeEachCallback, ParameterResolver {
-  private val ExtensionContext.resource: Resource
-    get() = getStore(ExtensionContext.Namespace.GLOBAL)
-      .getOrComputeIfAbsent(Resource::class.java) { Resource() } as Resource
-=======
 class MockWebServerExtension
   : BeforeAllCallback, BeforeEachCallback, AfterAllCallback, AfterEachCallback, ParameterResolver {
   private val ExtensionContext.resource: Resource
@@ -49,7 +42,6 @@
       }
       return result
     }
->>>>>>> bdd55bc9
 
   private class Resource {
     private val servers = mutableListOf<MockWebServer>()
