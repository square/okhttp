@file:Suppress("UnstableApiUsage")

import com.diffplug.gradle.spotless.SpotlessExtension
import com.vanniktech.maven.publish.MavenPublishBaseExtension
import com.vanniktech.maven.publish.SonatypeHost
import java.net.URI
import kotlinx.validation.ApiValidationExtension
import org.gradle.api.tasks.testing.logging.TestExceptionFormat
import org.jetbrains.dokka.gradle.DokkaTaskPartial
import org.jetbrains.kotlin.gradle.tasks.KotlinCompile
import ru.vyarus.gradle.plugin.animalsniffer.AnimalSnifferExtension

buildscript {
  dependencies {
    classpath(libs.gradlePlugin.dokka)
    classpath(libs.gradlePlugin.kotlin)
    classpath(libs.gradlePlugin.kotlinSerialization)
    classpath(libs.gradlePlugin.androidJunit5)
    classpath(libs.gradlePlugin.android)
    classpath(libs.gradlePlugin.graal)
    classpath(libs.gradlePlugin.bnd)
    classpath(libs.gradlePlugin.shadow)
    classpath(libs.gradlePlugin.animalsniffer)
    classpath(libs.gradlePlugin.errorprone)
    classpath(libs.gradlePlugin.spotless)
    classpath(libs.gradlePlugin.mavenPublish)
    classpath(libs.gradlePlugin.binaryCompatibilityValidator)
  }

  repositories {
    mavenCentral()
    gradlePluginPortal()
    google()
  }
}

apply(plugin = "org.jetbrains.dokka")
apply(plugin = "com.diffplug.spotless")

configure<SpotlessExtension> {
  kotlin {
    target("**/*.kt")
    ktlint()
  }
}

allprojects {
  group = "com.squareup.okhttp3"
  version = "5.0.0-SNAPSHOT"

  repositories {
    mavenCentral()
    google()
  }

  tasks.create("downloadDependencies") {
    description = "Download all dependencies to the Gradle cache"
    doLast {
      for (configuration in configurations) {
        if (configuration.isCanBeResolved) {
          configuration.files
        }
      }
    }
  }

  normalization {
    runtimeClasspath {
      metaInf {
        ignoreAttribute("Bnd-LastModified")
      }
    }
  }
}

/** Configure building for Java+Kotlin projects. */
subprojects {
  val project = this@subprojects
  if (project.name == "okhttp-bom") return@subprojects

  if (project.name == "okhttp-android") return@subprojects
  if (project.name == "android-test") return@subprojects
  if (project.name == "regression-test") return@subprojects
<<<<<<< HEAD
  if (project.name == "container-tests") return@subprojects
=======
  if (project.name == "android-test-app") return@subprojects
>>>>>>> a16dcecf

  apply(plugin = "checkstyle")
  apply(plugin = "ru.vyarus.animalsniffer")
  apply(plugin = "biz.aQute.bnd.builder")

  tasks.withType<JavaCompile> {
    options.encoding = Charsets.UTF_8.toString()
  }

  configure<JavaPluginExtension> {
    toolchain {
      languageVersion.set(JavaLanguageVersion.of(17))
    }
  }

  tasks.withType<Checkstyle>().configureEach {
    exclude("**/CipherSuite.java")
  }

  val checkstyleConfig: Configuration by configurations.creating
  dependencies {
    checkstyleConfig(rootProject.libs.checkStyle) {
      isTransitive = false
    }
  }

  configure<CheckstyleExtension> {
    config = resources.text.fromArchiveEntry(checkstyleConfig, "google_checks.xml")
    toolVersion = rootProject.libs.versions.checkStyle.get()
    sourceSets = listOf(project.sourceSets["main"])
  }

  // Animal Sniffer confirms we generally don't use APIs not on Java 8.
  configure<AnimalSnifferExtension> {
    annotation = "okhttp3.internal.SuppressSignatureCheck"
    sourceSets = listOf(project.sourceSets["main"])
  }

  val signature: Configuration by configurations.getting
  dependencies {
    // No dependency requirements for testing-support.
    if (project.name == "okhttp-testing-support") return@dependencies

    if (project.name == "mockwebserver3-junit5") {
      // JUnit 5's APIs need java.util.function.Function and java.util.Optional from API 24.
      signature(rootProject.libs.signature.android.apilevel24) { artifact { type = "signature" } }
    } else {
      // Everything else requires Android API 21+.
      signature(rootProject.libs.signature.android.apilevel21) { artifact { type = "signature" } }
    }

    // OkHttp requires Java 8+.
    signature(rootProject.libs.codehaus.signature.java18) { artifact { type = "signature" } }
  }

  tasks.withType<KotlinCompile> {
    kotlinOptions {
      jvmTarget = JavaVersion.VERSION_1_8.toString()
      freeCompilerArgs = listOf(
        "-Xjvm-default=all",
      )
    }
  }

  val platform = System.getProperty("okhttp.platform", "jdk9")
  val testJavaVersion = System.getProperty("test.java.version", "21").toInt()

  val testRuntimeOnly: Configuration by configurations.getting
  dependencies {
    testRuntimeOnly(rootProject.libs.junit.jupiter.engine)
    testRuntimeOnly(rootProject.libs.junit.vintage.engine)
  }

  tasks.withType<Test> {
    useJUnitPlatform()
    jvmArgs(
      "-Dokhttp.platform=$platform",
      "-XX:+HeapDumpOnOutOfMemoryError"
    )

    if (platform == "loom") {
      jvmArgs(
        "-Djdk.tracePinnedThread=full",
        "--enable-preview"
      )
    }

    val javaToolchains = project.extensions.getByType<JavaToolchainService>()
    javaLauncher.set(javaToolchains.launcherFor {
      languageVersion.set(JavaLanguageVersion.of(testJavaVersion))
    })

    maxParallelForks = Runtime.getRuntime().availableProcessors() * 2
    testLogging {
      exceptionFormat = TestExceptionFormat.FULL
    }

    systemProperty("okhttp.platform", platform)
    systemProperty("junit.jupiter.extensions.autodetection.enabled", "true")
  }

  // https://publicobject.com/2023/04/16/read-a-project-file-in-a-kotlin-multiplatform-test/
  tasks.withType<Test>().configureEach {
    environment("OKHTTP_ROOT", rootDir)
  }

  if (platform == "jdk8alpn") {
    // Add alpn-boot on Java 8 so we can use HTTP/2 without a stable API.
    val alpnBootVersion = alpnBootVersion()
    if (alpnBootVersion != null) {
      val alpnBootJar = configurations.detachedConfiguration(
        dependencies.create("org.mortbay.jetty.alpn:alpn-boot:$alpnBootVersion")
      ).singleFile
      tasks.withType<Test> {
        jvmArgs("-Xbootclasspath/p:${alpnBootJar}")
      }
    }
  } else if (platform == "conscrypt") {
    dependencies {
      testRuntimeOnly(rootProject.libs.conscrypt.openjdk)
    }
  } else if (platform == "openjsse") {
    dependencies {
      testRuntimeOnly(rootProject.libs.openjsse)
    }
  }

  tasks.withType<JavaCompile> {
    sourceCompatibility = JavaVersion.VERSION_1_8.toString()
    targetCompatibility = JavaVersion.VERSION_1_8.toString()
  }
}

/** Configure publishing and signing for published Java and JavaPlatform subprojects. */
subprojects {
  tasks.withType<DokkaTaskPartial>().configureEach {
    dokkaSourceSets.configureEach {
      reportUndocumented.set(false)
      skipDeprecated.set(true)
      jdkVersion.set(8)
      perPackageOption {
        matchingRegex.set(".*\\.internal.*")
        suppress.set(true)
      }
      if (project.file("Module.md").exists()) {
        includes.from(project.file("Module.md"))
      }
      externalDocumentationLink {
        url.set(URI.create("https://square.github.io/okio/3.x/okio/").toURL())
        packageListUrl.set(URI.create("https://square.github.io/okio/3.x/okio/okio/package-list").toURL())
      }
    }
  }

  plugins.withId("com.vanniktech.maven.publish.base") {
    val publishingExtension = extensions.getByType(PublishingExtension::class.java)
    configure<MavenPublishBaseExtension> {
      publishToMavenCentral(SonatypeHost.S01, automaticRelease = true)
      signAllPublications()
      pom {
        name.set(project.name)
        description.set("Square’s meticulous HTTP client for Java and Kotlin.")
        url.set("https://square.github.io/okhttp/")
        licenses {
          license {
            name.set("The Apache Software License, Version 2.0")
            url.set("https://www.apache.org/licenses/LICENSE-2.0.txt")
            distribution.set("repo")
          }
        }
        scm {
          connection.set("scm:git:https://github.com/square/okhttp.git")
          developerConnection.set("scm:git:ssh://git@github.com/square/okhttp.git")
          url.set("https://github.com/square/okhttp")
        }
        developers {
          developer {
            name.set("Square, Inc.")
          }
        }
      }
    }
  }

  plugins.withId("binary-compatibility-validator") {
    configure<ApiValidationExtension> {
      ignoredPackages += "okhttp3.logging.internal"
      ignoredPackages += "mockwebserver3.internal"
      ignoredPackages += "okhttp3.internal"
      ignoredPackages += "mockwebserver3.junit5.internal"
      ignoredPackages += "okhttp3.brotli.internal"
      ignoredPackages += "okhttp3.sse.internal"
      ignoredPackages += "okhttp3.tls.internal"
    }
  }
}

tasks.wrapper {
  distributionType = Wrapper.DistributionType.ALL
}<|MERGE_RESOLUTION|>--- conflicted
+++ resolved
@@ -81,11 +81,8 @@
   if (project.name == "okhttp-android") return@subprojects
   if (project.name == "android-test") return@subprojects
   if (project.name == "regression-test") return@subprojects
-<<<<<<< HEAD
+  if (project.name == "android-test-app") return@subprojects
   if (project.name == "container-tests") return@subprojects
-=======
-  if (project.name == "android-test-app") return@subprojects
->>>>>>> a16dcecf
 
   apply(plugin = "checkstyle")
   apply(plugin = "ru.vyarus.animalsniffer")
