--- conflicted
+++ resolved
@@ -184,16 +184,14 @@
     }
   }
 
-<<<<<<< HEAD
   val platform = System.getProperty("okhttp.platform", "jdk9")
   val testJavaVersion = System.getProperty("test.java.version", "21").toInt()
-=======
+
   val testRuntimeOnly: Configuration by configurations.getting
   dependencies {
     testRuntimeOnly(rootProject.libs.junit.jupiter.engine)
     testRuntimeOnly(rootProject.libs.junit.vintage.engine)
   }
->>>>>>> 843140bb
 
   tasks.withType<Test> {
     useJUnitPlatform()
